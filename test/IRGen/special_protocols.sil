// RUN: %target-swift-frontend %s -emit-ir -parse-stdlib -module-name Swift | FileCheck %s --check-prefix=CHECK --check-prefix=CHECK-%target-ptrsize

protocol AnyObject: class {}
// CHECK-LABEL: @_TMps9AnyObject = {{(protected )?}}constant %swift.protocol {
// --                 0x0000_0049: special protocol 01, class, empty, swift
// CHECK:         i32 73,
// CHECK:         i16 0,
// CHECK:         i16 0 }

<<<<<<< HEAD
protocol ErrorProtocol {}
// CHECK-LABEL: @_TMps13ErrorProtocol = constant %swift.protocol {
=======
protocol ErrorType {}
// CHECK-LABEL: @_TMps9ErrorType = {{(protected )?}}constant %swift.protocol {
>>>>>>> 5869d049
// --                 0x0000_0087: special protocol 02, non-class, witness, swift
// CHECK:         i32 135,
// CHECK:         i16 0,
// CHECK:         i16 0 }

protocol PlainOldProtocol {}
// CHECK-LABEL: @_TMps16PlainOldProtocol = {{(protected )?}}constant %swift.protocol {
// --                 0x0000_0007: no special protocol, non-class, witness, swift
// CHECK:         i32 7,
// CHECK:         i16 0,
// CHECK:         i16 0 }<|MERGE_RESOLUTION|>--- conflicted
+++ resolved
@@ -7,13 +7,8 @@
 // CHECK:         i16 0,
 // CHECK:         i16 0 }
 
-<<<<<<< HEAD
 protocol ErrorProtocol {}
-// CHECK-LABEL: @_TMps13ErrorProtocol = constant %swift.protocol {
-=======
-protocol ErrorType {}
-// CHECK-LABEL: @_TMps9ErrorType = {{(protected )?}}constant %swift.protocol {
->>>>>>> 5869d049
+// CHECK-LABEL: @_TMps13ErrorProtocol = {{(protected )?}}constant %swift.protocol {
 // --                 0x0000_0087: special protocol 02, non-class, witness, swift
 // CHECK:         i32 135,
 // CHECK:         i16 0,
