//===--- MinimalCollections.swift.gyb -------------------------*- swift -*-===//
//
// This source file is part of the Swift.org open source project
//
// Copyright (c) 2014 - 2016 Apple Inc. and the Swift project authors
// Licensed under Apache License v2.0 with Runtime Library Exception
//
// See http://swift.org/LICENSE.txt for license information
// See http://swift.org/CONTRIBUTORS.txt for the list of Swift project authors
//
//===----------------------------------------------------------------------===//

%{
from gyb_stdlib_unittest_support import TRACE, stackTrace, trace
from gyb_stdlib_support import (
    TRAVERSALS,
    collectionForTraversal,
    sliceTypeName,
    protocolsForCollectionFeatures
)
}%

import StdlibUnittest

/// State that is created every time a fresh generator is created with
/// `MinimalSequence.makeIterator()`.
internal class _MinimalIteratorPrivateState<T> {
  internal init() {}

  internal var returnedNilCounter: Int = 0
}

/// State shared by all generators of a MinimalSequence.
internal class _MinimalIteratorSharedState<T> {
  internal init(_ data: [T]) {
    self.data = data
  }

  internal let data: [T]
  internal var i: Int = 0
  internal var underestimatedCount: Int = 0
}

//===----------------------------------------------------------------------===//
// MinimalIterator
//===----------------------------------------------------------------------===//

/// An IteratorProtocol that implements the protocol contract in the most
/// narrow way possible.
///
/// This generator will return `nil` only once.
public struct MinimalIterator<T> : IteratorProtocol {
  public init<S : Sequence where S.Iterator.Element == T>(_ s: S) {
    self._sharedState = _MinimalIteratorSharedState(Array(s))
  }

  public init(_ data: [T]) {
    self._sharedState = _MinimalIteratorSharedState(data)
  }

  internal init(_ _sharedState: _MinimalIteratorSharedState<T>) {
    self._sharedState = _sharedState
  }

  public func next() -> T? {
    if _sharedState.i == _sharedState.data.count {
      if isConsumed {
        expectUnreachable("next() was called on a consumed generator")
      }
      _privateState.returnedNilCounter += 1
      return nil
    }
    defer { _sharedState.i += 1 }
    return _sharedState.data[_sharedState.i]
  }

  public var isConsumed: Bool {
    return returnedNilCounter >= 1
  }

  public var returnedNilCounter: Int {
    return _privateState.returnedNilCounter
  }

  internal let _privateState: _MinimalIteratorPrivateState<T> =
    _MinimalIteratorPrivateState()
  internal let _sharedState: _MinimalIteratorSharedState<T>
}

// A protocol to identify MinimalIterator.
public protocol _MinimalIterator {}
extension MinimalIterator : _MinimalIterator {}

//===----------------------------------------------------------------------===//
// MinimalSequence
//===----------------------------------------------------------------------===//

public enum UnderestimatedCountBehavior {
  /// Return the actual number of elements.
  case precise

  /// Return the actual number of elements divided by 2.
  case half

  /// Return an overestimated count.  Useful to test how algorithms reserve
  /// memory.
  case overestimate

  /// Return the provided value.
  case value(Int)
}

// FIXME: swift-3-indexing-model: fold this type into its only user.
public protocol StrictSequence : Sequence {
  associatedtype Element
  init(base: MinimalSequence<Element>)
  var base: MinimalSequence<Element> { get }
}

extension StrictSequence {
  public init<S : Sequence where S.Iterator.Element == Element>(
    elements: S,
    underestimatedCount: UnderestimatedCountBehavior = .value(0)
  ) {
    self.init(base: MinimalSequence(
      elements: elements, underestimatedCount: underestimatedCount))
  }

  public var underestimatedCount: Int {
    return base.underestimatedCount
  }
}

extension StrictSequence where Iterator : _MinimalIterator {
  @warn_unused_result
  public func makeIterator() -> MinimalIterator<Element> {
    return base.makeIterator()
  }
}

/// A Sequence that implements the protocol contract in the most
/// narrow way possible.
///
/// This sequence is consumed when its generator is advanced.
public struct MinimalSequence<T> : Sequence, CustomDebugStringConvertible {
  public init<S : Sequence where S.Iterator.Element == T>(
    elements: S,
    underestimatedCount: UnderestimatedCountBehavior = .value(0)
  ) {
    let data = Array(elements)
    self._sharedState = _MinimalIteratorSharedState(data)

    switch underestimatedCount {
    case .precise:
      self._sharedState.underestimatedCount = data.count

    case .half:
      self._sharedState.underestimatedCount = data.count / 2

    case .overestimate:
      self._sharedState.underestimatedCount = data.count * 3 + 5

    case .value(let count):
      self._sharedState.underestimatedCount = count
    }
  }

  public func makeIterator() -> MinimalIterator<T> {
    return MinimalIterator(_sharedState)
  }

  public var underestimatedCount: Int {
    return Swift.max(0, self._sharedState.underestimatedCount - self._sharedState.i)
  }

  public var debugDescription: String {
    return "MinimalSequence(\(_sharedState.data[_sharedState.i..<_sharedState.data.count]))"
  }

  internal let _sharedState: _MinimalIteratorSharedState<T>
}

//===----------------------------------------------------------------------===//
// Index invalidation checking
//===----------------------------------------------------------------------===//

internal enum _CollectionOperation : Equatable {
  case reserveCapacity(capacity: Int)
  case append
  case appendContentsOf(count: Int)
  case replaceRange(subRange: Range<Int>, replacementCount: Int)
  case insert(atIndex: Int)
  case insertContentsOf(atIndex: Int, count: Int)
  case removeAtIndex(index: Int)
  case removeLast
  case removeRange(subRange: Range<Int>)
  case removeAll(keepCapacity: Bool)

  internal func _applyTo(
    elementsLastMutatedStateIds: [Int],
    endIndexLastMutatedStateId: Int,
    nextStateId: Int
  ) -> ([Int], Int) {
    var newElementsIds = elementsLastMutatedStateIds
    var newEndIndexId = endIndexLastMutatedStateId
    switch self {
    case reserveCapacity:
      let invalidIndices = newElementsIds.indices
      newElementsIds.replaceSubrange(
        Range(invalidIndices),
        with: repeatElement(nextStateId, count: invalidIndices.count))
      newEndIndexId = nextStateId

    case append:
      newElementsIds.append(nextStateId)
      newEndIndexId = nextStateId

    case appendContentsOf(let count):
      newElementsIds.append(contentsOf:
        repeatElement(nextStateId, count: count))
      newEndIndexId = nextStateId

    case replaceRange(let subRange, let replacementCount):
      newElementsIds.replaceSubrange(
        subRange,
        with: repeatElement(nextStateId, count: replacementCount))

      let invalidIndices = subRange.lowerBound..<newElementsIds.endIndex
      newElementsIds.replaceSubrange(
        Range(invalidIndices),
        with: repeatElement(nextStateId, count: invalidIndices.count))
      newEndIndexId = nextStateId

    case insert(let atIndex):
      newElementsIds.insert(nextStateId, at: atIndex)

      let invalidIndices = atIndex..<newElementsIds.endIndex
      newElementsIds.replaceSubrange(
        Range(invalidIndices),
        with: repeatElement(nextStateId, count: invalidIndices.count))
      newEndIndexId = nextStateId

    case insertContentsOf(let atIndex, let count):
      newElementsIds.insert(
        contentsOf: repeatElement(nextStateId, count: count),
        at: atIndex)

      let invalidIndices = atIndex..<newElementsIds.endIndex
      newElementsIds.replaceSubrange(
        Range(invalidIndices),
        with: repeatElement(nextStateId, count: invalidIndices.count))
      newEndIndexId = nextStateId

    case removeAtIndex(let index):
      newElementsIds.remove(at: index)

      let invalidIndices = index..<newElementsIds.endIndex
      newElementsIds.replaceSubrange(
        Range(invalidIndices),
        with: repeatElement(nextStateId, count: invalidIndices.count))
      newEndIndexId = nextStateId

    case removeLast:
      newElementsIds.removeLast()
      newEndIndexId = nextStateId

    case removeRange(let subRange):
      newElementsIds.removeSubrange(subRange)

      let invalidIndices = subRange.lowerBound..<newElementsIds.endIndex
      newElementsIds.replaceSubrange(
        Range(invalidIndices),
        with: repeatElement(nextStateId, count: invalidIndices.count))
      newEndIndexId = nextStateId

    case removeAll(let keepCapacity):
      newElementsIds.removeAll(keepingCapacity: keepCapacity)
      newEndIndexId = nextStateId
    }
    return (newElementsIds, newEndIndexId)
  }
}

internal func == (
  lhs: _CollectionOperation,
  rhs: _CollectionOperation
) -> Bool {
  switch (lhs, rhs) {
  case (.reserveCapacity(let lhsCapacity), .reserveCapacity(let rhsCapacity)):
    return lhsCapacity == rhsCapacity

  case (.append, .append):
    return true

  case (.appendContentsOf(let lhsCount), .appendContentsOf(let rhsCount)):
    return lhsCount == rhsCount

  case (
    .replaceRange(let lhsSubRange, let lhsReplacementCount),
    .replaceRange(let rhsSubRange, let rhsReplacementCount)):

    return lhsSubRange == rhsSubRange &&
      lhsReplacementCount == rhsReplacementCount

  case (.insert(let lhsAtIndex), .insert(let rhsAtIndex)):
    return lhsAtIndex == rhsAtIndex

  case (
    .insertContentsOf(let lhsAtIndex, let lhsCount),
    .insertContentsOf(let rhsAtIndex, let rhsCount)):

    return lhsAtIndex == rhsAtIndex && lhsCount == rhsCount

  case (.removeAtIndex(let lhsIndex), .removeAtIndex(let rhsIndex)):
    return lhsIndex == rhsIndex

  case (.removeLast, .removeLast):
    return true

  case (.removeRange(let lhsSubRange), .removeRange(let rhsSubRange)):
    return lhsSubRange == rhsSubRange

  case (.removeAll(let lhsKeepCapacity), .removeAll(let rhsKeepCapacity)):
    return lhsKeepCapacity == rhsKeepCapacity

  default:
    return false
  }
}

public struct _CollectionState : Equatable, Hashable {
  internal static var _nextUnusedState: Int = 0
  internal static var _namedStates: [String : _CollectionState] = [:]

  internal let _id: Int
  internal let _elementsLastMutatedStateIds: [Int]
  internal let _endIndexLastMutatedStateId: Int

  internal init(
    id: Int,
    elementsLastMutatedStateIds: [Int],
    endIndexLastMutatedStateId: Int) {
    self._id = id
    self._elementsLastMutatedStateIds = elementsLastMutatedStateIds
    self._endIndexLastMutatedStateId = endIndexLastMutatedStateId
  }

  public init(newRootStateForElementCount count: Int) {
    self._id = _CollectionState._nextUnusedState
    _CollectionState._nextUnusedState += 1
    self._elementsLastMutatedStateIds =
      Array(repeatElement(self._id, count: count))
    self._endIndexLastMutatedStateId = self._id
  }

  internal init(name: String, elementCount: Int) {
    if let result = _CollectionState._namedStates[name] {
      self = result
    } else {
      self = _CollectionState(newRootStateForElementCount: elementCount)
      _CollectionState._namedStates[name] = self
    }
  }

  public var hashValue: Int {
    return _id.hashValue
  }
}

public func == (lhs: _CollectionState, rhs: _CollectionState) -> Bool {
  return lhs._id == rhs._id
}

internal struct _CollectionStateTransition {
  internal let _previousState: _CollectionState
  internal let _operation: _CollectionOperation
  internal let _nextState: _CollectionState

  internal static var _allTransitions:
    [_CollectionState : Box<[_CollectionStateTransition]>] = [:]

  internal init(
    previousState: _CollectionState,
    operation: _CollectionOperation,
    nextState: _CollectionState
  ) {
    var transitions =
      _CollectionStateTransition._allTransitions[previousState]
    if transitions == nil {
      transitions = Box<[_CollectionStateTransition]>([])
      _CollectionStateTransition._allTransitions[previousState] = transitions
    }
    if let i = transitions!.value.index(where: { $0._operation == operation }) {
      self = transitions!.value[i]
      return
    }
    self._previousState = previousState
    self._operation = operation
    self._nextState = nextState
    transitions!.value.append(self)
  }

  internal init(
    previousState: _CollectionState,
    operation: _CollectionOperation
  ) {
    let nextStateId = _CollectionState._nextUnusedState
    _CollectionState._nextUnusedState += 1
    let (newElementStates, newEndIndexState) = operation._applyTo(
      elementsLastMutatedStateIds: previousState._elementsLastMutatedStateIds,
      endIndexLastMutatedStateId: previousState._endIndexLastMutatedStateId,
      nextStateId: nextStateId)
    let nextState = _CollectionState(
      id: nextStateId,
      elementsLastMutatedStateIds: newElementStates,
      endIndexLastMutatedStateId: newEndIndexState)
    self = _CollectionStateTransition(
      previousState: previousState,
      operation: operation,
      nextState: nextState)
  }
}

//===----------------------------------------------------------------------===//
// MinimalIndex
//===----------------------------------------------------------------------===//

/// Asserts that the two indices are allowed to participate in a binary
/// operation.
internal func _expectCompatibleIndices(
  _ first: MinimalIndex,
  _ second: MinimalIndex,
  ${TRACE}
) {
  if first._collectionState._id == second._collectionState._id {
    // Fast path: the indices are derived from the same state.
    return
  }

  // The indices are derived from different states.  Check that they point
  // to a self-consistent view of the collection.
  if first._collectionState._id > second._collectionState._id {
    return _expectCompatibleIndices(second, first)
  }

  func lastMutatedStateId(
    of i: MinimalIndex,
    in state: _CollectionState
  ) -> Int {
    let offset = i.position
    if offset == state._elementsLastMutatedStateIds.endIndex {
      return state._id
    }
    return state._elementsLastMutatedStateIds[offset]
  }

  let newestCollectionState = second._collectionState
  let expectedFirstIndexLastMutatedStateId =
    lastMutatedStateId(of: first, in: newestCollectionState)

  expectEqual(
    expectedFirstIndexLastMutatedStateId,
    first._collectionState._id,
    "Indices are not compatible:\n" +
    "first: \(first)\n" +
    "second: \(second)\n" +
    "first element last mutated in state id: \(first._collectionState._id)\n" +
    "expected state id: \(expectedFirstIndexLastMutatedStateId)\n" +
    "newest collection state: \(newestCollectionState)",
    stackTrace: ${stackTrace})

  // To make writing assertions easier, perform a trap.
  if expectedFirstIndexLastMutatedStateId != first._collectionState._id {
    fatalError("Indices are not compatible")
  }
}

public struct MinimalIndex : Comparable {
  public init(
    collectionState: _CollectionState,
    position: Int,
    startIndex: Int,
    endIndex: Int
  ) {
    expectTrapping(
      position,
      in: startIndex...endIndex)
    self = MinimalIndex(
      _collectionState: collectionState,
      uncheckedPosition: position)
  }

  internal init(
    _collectionState: _CollectionState,
    uncheckedPosition: Int
  ) {
    self._collectionState = _collectionState
    self.position = uncheckedPosition
  }

  public let _collectionState: _CollectionState
  public let position: Int

  public static var trapOnRangeCheckFailure = ResettableValue(true)
}

public func == (lhs: MinimalIndex, rhs: MinimalIndex) -> Bool {
  _expectCompatibleIndices(lhs, rhs)
  return lhs.position == rhs.position
}

public func < (lhs: MinimalIndex, rhs: MinimalIndex) -> Bool {
  _expectCompatibleIndices(lhs, rhs)
  return lhs.position < rhs.position
}

//===----------------------------------------------------------------------===//
// Minimal***[Mutable]?Collection
//===----------------------------------------------------------------------===//

/*
FIXME: swift-3-indexing-model: generate three variants, with Int, Int8 and
Int64 distances.

  public typealias Distance = {Distance}
*/

% for Traversal in TRAVERSALS:
%   for Mutable in [ False, True ]:
%     for RangeReplaceable in [ False, True ]:
%       SelfSlice = sliceTypeName(traversal=Traversal, mutable=Mutable, rangeReplaceable=RangeReplaceable)
%       Self = 'Minimal' + SelfSlice.replace('Slice', 'Collection')
%       SelfProtocols = ', '.join(protocolsForCollectionFeatures(traversal=Traversal, mutable=Mutable, rangeReplaceable=RangeReplaceable))

/// A minimal implementation of `Collection` with extra checks.
public struct ${Self}<T> : ${SelfProtocols} {
  /// Creates a collection with given contents, but a unique modification
  /// history.  No other instance has the same modification history.
  public init<S : Sequence where S.Iterator.Element == T>(
    elements: S,
    underestimatedCount: UnderestimatedCountBehavior = .value(0)
  ) {
    self._elements = Array(elements)

    self._collectionState = _CollectionState(
      newRootStateForElementCount: self._elements.count)

    switch underestimatedCount {
    case .precise:
      self.underestimatedCount = _elements.count

    case .half:
      self.underestimatedCount = _elements.count / 2

    case .overestimate:
      self.underestimatedCount = _elements.count * 3 + 5

    case .value(let count):
      self.underestimatedCount = count
    }
  }

%     if RangeReplaceable:
  public init() {
    self.underestimatedCount = 0
    self._elements = []
    self._collectionState = _CollectionState(name: "\(self.dynamicType)", elementCount: 0)
  }

  public init<
    S : Sequence where S.Iterator.Element == T
  >(_ elements: S) {
    self.underestimatedCount = 0
    self._elements = Array(elements)
    self._collectionState =
      _CollectionState(newRootStateForElementCount: self._elements.count)
  }
%     end

  public func makeIterator() -> MinimalIterator<T> {
    return MinimalIterator(_elements)
  }

<<<<<<< HEAD
  public typealias Index = MinimalIndex
  public typealias IndexDistance = Int
=======
  @discardableResult
  public mutating func removeLast() -> Element {
    return base.removeLast()
  }
}
>>>>>>> 8e292dae

  internal func _index(forPosition i: Int) -> MinimalIndex {
    return MinimalIndex(
      collectionState: _collectionState,
      position: i,
      startIndex: _elements.startIndex,
      endIndex: _elements.endIndex)
  }

  internal func _uncheckedIndex(forPosition i: Int) -> MinimalIndex {
    return MinimalIndex(
      _collectionState: _collectionState,
      uncheckedPosition: i)
  }

  public var startIndex: MinimalIndex {
    return _uncheckedIndex(forPosition: _elements.startIndex)
  }

  public var endIndex: MinimalIndex {
    return _uncheckedIndex(forPosition: _elements.endIndex)
  }

  public func _failEarlyRangeCheck(
    _ index: MinimalIndex,
    bounds: Range<MinimalIndex>
  ) {
    _expectCompatibleIndices(
      _uncheckedIndex(forPosition: index.position),
      index)

    _expectCompatibleIndices(
      _uncheckedIndex(forPosition: bounds.lowerBound.position),
      bounds.lowerBound)
    _expectCompatibleIndices(
      _uncheckedIndex(forPosition: bounds.upperBound.position),
      bounds.upperBound)

    expectTrapping(
      index.position,
      in: bounds.lowerBound.position..<bounds.upperBound.position)
  }

  public func _failEarlyRangeCheck(
    _ range: Range<MinimalIndex>,
    bounds: Range<MinimalIndex>
  ) {
    _expectCompatibleIndices(
      _uncheckedIndex(forPosition: range.lowerBound.position),
      range.lowerBound)
    _expectCompatibleIndices(
      _uncheckedIndex(forPosition: range.upperBound.position),
      range.upperBound)

    _expectCompatibleIndices(
      _uncheckedIndex(forPosition: bounds.lowerBound.position),
      bounds.lowerBound)
    _expectCompatibleIndices(
      _uncheckedIndex(forPosition: bounds.upperBound.position),
      bounds.upperBound)

    expectTrapping(
      range.lowerBound.position..<range.upperBound.position,
      in: bounds.lowerBound.position..<bounds.upperBound.position)
  }

  @warn_unused_result
  public func successor(of i: MinimalIndex) -> MinimalIndex {
    _failEarlyRangeCheck(i, bounds: startIndex..<endIndex)
    return _uncheckedIndex(forPosition: i.position + 1)
  }

%     if Traversal in ['Bidirectional', 'RandomAccess']:
  @warn_unused_result
  public func predecessor(of i: MinimalIndex) -> MinimalIndex {
    // FIXME: swift-3-indexing-model: perform a range check and use
    // return _uncheckedIndex(forPosition: i.position - 1)
    return _index(forPosition: i.position - 1)
  }
%     end

  @warn_unused_result
  public func distance(from start: MinimalIndex, to end: MinimalIndex)
    -> IndexDistance {
%     if Traversal == 'Forward':
    _precondition(start <= end,
      "Only BidirectionalCollections can have end come before start")
%     end
    // FIXME: swift-3-indexing-model: perform a range check properly.
    if start != endIndex {
      _failEarlyRangeCheck(start, bounds: startIndex..<endIndex)
    }
    if end != endIndex {
      _failEarlyRangeCheck(end, bounds: startIndex..<endIndex)
    }
    return end.position - start.position
  }

  @warn_unused_result
  public func index(_ n: IndexDistance, stepsFrom i: Index) -> Index {
%     if Traversal == 'Forward':
    _precondition(n >= 0,
      "Only BidirectionalCollections can be advanced by a negative amount")
%     end
    // FIXME: swift-3-indexing-model: perform a range check properly.
    if i != endIndex {
      _failEarlyRangeCheck(i, bounds: startIndex..<endIndex)
    }
    return _index(forPosition: i.position + n)
  }

  public subscript(i: MinimalIndex) -> T {
    get {
      _failEarlyRangeCheck(i, bounds: startIndex..<endIndex)
      return _elements[i.position]
    }
%     if Mutable:
    set {
      _failEarlyRangeCheck(i, bounds: startIndex..<endIndex)
      _elements[i.position] = newValue
    }
%     end
  }

  public subscript(bounds: Range<MinimalIndex>) -> ${SelfSlice}<${Self}<T>> {
    get {
      _failEarlyRangeCheck(bounds, bounds: startIndex..<endIndex)
      return ${SelfSlice}(base: self, bounds: bounds)
    }
%     if Mutable:
    set {
      _failEarlyRangeCheck(bounds, bounds: startIndex..<endIndex)
      _writeBackMutableSlice(&self, bounds: bounds, slice: newValue)
    }
%     end
  }

%     if RangeReplaceable:
  public mutating func reserveCapacity(_ n: Int) {
    _willMutate(.reserveCapacity(capacity: n))
    _elements.reserveCapacity(n)
    reservedCapacity = Swift.max(reservedCapacity, n)
  }

  public mutating func append(_ x: T) {
    _willMutate(.append)
    _elements.append(x)
  }

  public mutating func append<
    S : Sequence where S.Iterator.Element == T
  >(contentsOf newElements: S) {
    let oldCount = count
    _elements.append(contentsOf: newElements)
    let newCount = count
    _willMutate(.appendContentsOf(count: newCount - oldCount))
  }

  public mutating func replaceSubrange<
    C : Collection where C.Iterator.Element == T
  >(
    _ subRange: Range<MinimalIndex>, with newElements: C
  ) {
    let oldCount = count
    _elements.replaceSubrange(
      subRange.lowerBound.position..<subRange.upperBound.position,
      with: newElements)
    let newCount = count
    _willMutate(.replaceRange(
      subRange: subRange.lowerBound.position..<subRange.upperBound.position,
      replacementCount:
        subRange.upperBound.position - subRange.lowerBound.position
        + newCount - oldCount))
  }

  public mutating func insert(_ newElement: T, at i: MinimalIndex) {
    _willMutate(.insert(atIndex: i.position))
    _elements.insert(newElement, at: i.position)
  }

  public mutating func insert<
    S : Collection where S.Iterator.Element == T
  >(contentsOf newElements: S, at i: MinimalIndex) {
    let oldCount = count
    _elements.insert(contentsOf: newElements, at: i.position)
    let newCount = count

    if newCount - oldCount != 0 {
      _willMutate(.insertContentsOf(
        atIndex: i.position,
        count: newCount - oldCount))
    }
  }

<<<<<<< HEAD
  public mutating func remove(at i: MinimalIndex) -> T {
    _willMutate(.removeAtIndex(index: i.position))
    return _elements.remove(at: i.position)
=======
  @discardableResult
  public mutating func remove(at i: ${Index}) -> T {
    _willMutate(.removeAtIndex(index: i._offset))
    return elements.remove(at: i.position)
>>>>>>> 8e292dae
  }

  @discardableResult
  public mutating func removeLast() -> T {
    _willMutate(.removeLast)
    return _elements.removeLast()
  }

  public mutating func removeSubrange(_ subRange: Range<MinimalIndex>) {
    if !subRange.isEmpty {
      _willMutate(.removeRange(
        subRange: subRange.lowerBound.position..<subRange.upperBound.position))
    }
    _elements.removeSubrange(
      subRange.lowerBound.position..<subRange.upperBound.position
    )
  }

  public mutating func removeAll(keepingCapacity keepCapacity: Bool = false) {
    _willMutate(.removeAll(keepCapacity: keepCapacity))
    // Ignore the value of `keepCapacity`.
    _elements.removeAll(keepingCapacity: false)
  }

  internal mutating func _willMutate(_ operation: _CollectionOperation) {
    _collectionState = _CollectionStateTransition(
      previousState: _collectionState,
      operation: operation)._nextState
  }
%     end

  public var underestimatedCount: Int
%     if RangeReplaceable:
  public var reservedCapacity: Int = 0
%     end

  internal var _elements: [T]
%   if RangeReplaceable:
  internal var _collectionState: _CollectionState
%   else:
  internal let _collectionState: _CollectionState
%   end
}

%     end
%   end
% end

/// A Sequence that uses as many default implementations as
/// `Sequence` can provide.
public struct DefaultedSequence<Element> : StrictSequence {
  public let base: MinimalSequence<Element>

  public init(base: MinimalSequence<Element>) {
    self.base = base
  }
}

% for Traversal in TRAVERSALS:
%   for Mutable in [ False, True ]:
%     for RangeReplaceable in [ False, True ]:
%       SelfSlice = sliceTypeName(traversal=Traversal, mutable=Mutable, rangeReplaceable=RangeReplaceable)
%       Self = 'Defaulted' + SelfSlice.replace('Slice', 'Collection')
%       Base = 'Minimal' + SelfSlice.replace('Slice', 'Collection')
%       SelfProtocols = ', '.join(protocolsForCollectionFeatures(traversal=Traversal, mutable=Mutable, rangeReplaceable=RangeReplaceable))

/// A Collection that uses as many default implementations as
/// `Collection` can provide.
public struct ${Self}<Element> : ${SelfProtocols} {
  public typealias Base = ${Base}<Element>
  public typealias Iterator = MinimalIterator<Element>
  public typealias Index = MinimalIndex
  public typealias IndexDistance = Int

%   if Mutable or RangeReplaceable:
  public var base: Base
%   else:
  public let base: Base
%   end

  public init(base: Base) {
    self.base = base
  }

  public init(_ array: [Element]) {
    self.base = Base(elements: array)
  }

  public init(elements: [Element]) {
    self.base = Base(elements: elements)
  }

  public init<S : Sequence where S.Iterator.Element == Element>(
    elements: S,
    underestimatedCount: UnderestimatedCountBehavior = .value(0)
  ) {
    self.init(base:
      ${Base}(elements: elements, underestimatedCount: underestimatedCount))
  }

  public var underestimatedCount: Int {
    return base.underestimatedCount
  }

  @warn_unused_result
  public func makeIterator() -> MinimalIterator<Element> {
    return base.makeIterator()
  }

  public let timesSuccessorCalled = ResettableValue(0)
  @warn_unused_result
  public func successor(of i: MinimalIndex) -> MinimalIndex {
    timesSuccessorCalled.value += 1
    return base.successor(of: i)
  }

%     if Traversal in ['Bidirectional', 'RandomAccess']:
  public let timesPredecessorCalled = ResettableValue(0)

  @warn_unused_result
  public func predecessor(of i: MinimalIndex) -> MinimalIndex {
    timesPredecessorCalled.value += 1
    return base.predecessor(of: i)
  }
%     end

%     if Traversal == 'RandomAccess':
  @warn_unused_result
  public func distance(from start: MinimalIndex, to end: MinimalIndex)
    -> IndexDistance {
    return base.distance(from: start, to: end)
  }

  @warn_unused_result
  public func index(_ n: IndexDistance, stepsFrom i: Index) -> Index {
    return base.index(n, stepsFrom: i)
  }
%     end

  public var startIndex: MinimalIndex {
    return base.startIndex
  }

  public var endIndex: MinimalIndex {
    return base.endIndex
  }

  public subscript(i: MinimalIndex) -> Element {
    get {
      return base[i]
    }
%     if Mutable:
    set {
      base[i] = newValue
    }
%     end
  }

    // FIXME: swift-3-indexing-model: use defaults.
//     if Self not in ['DefaultedCollection', 'DefaultedBidirectionalCollection', 'DefaultedRandomAccessCollection', 'DefaultedMutableCollection', 'DefaultedRangeReplaceableCollection']:

  public subscript(bounds: Range<MinimalIndex>) -> ${SelfSlice}<${Self}<Base._Element>> {
    get {
      return ${SelfSlice}(base: self, bounds: bounds)
      fatalError("FIXME: swift-3-indexing-model: range check")
    }
%     if Mutable:
    set {
      _writeBackMutableSlice(&self, bounds: bounds, slice: newValue)
    }
%     end
  }

%   if RangeReplaceable:
  public init() {
    base = Base()
  }

  public mutating func replaceSubrange<
    C : Collection where C.Iterator.Element == Element
  >(
    _ subRange: Range<${Self}<Element>.Index>,
    with newElements: C
  ) {
    base.replaceSubrange(subRange, with: newElements)
  }
%   end
}

/*
FIXME: swift-3-indexing-model: uncomment this.
public struct Defaulted${Traversal}RangeReplaceableSlice<Element>
  : RangeReplaceableCollection {

  public typealias Self_ = Defaulted${Traversal}RangeReplaceableSlice<Element>
  public typealias Base = ${Base}<Element>
  public typealias Iterator = MinimalIterator<Element>
  public typealias Index = MinimalIndex

  public var base: Base
  public var startIndex: Index
  public var endIndex: Index

  public init() {
    expectSliceType(Self_.self)

    self.base = Base()
    self.startIndex = base.startIndex
    self.endIndex = base.endIndex
  }

  public init(base: Base) {
    self.base = base
    self.startIndex = base.startIndex
    self.endIndex = base.endIndex
  }

  public init(base: Base, bounds: Range<Index>) {
    self.base = base
    self.startIndex = bounds.lowerBound
    self.endIndex = bounds.upperBound
  }

  public init(_ array: [Element]) {
    self = Defaulted${Traversal}RangeReplaceableSlice(
      base: Base(elements: array))
  }

  public init(elements: [Element]) {
    self = Defaulted${Traversal}RangeReplaceableSlice(
      base: Base(elements: elements))
  }

  @warn_unused_result
  public func makeIterator() -> MinimalIterator<Element> {
    return MinimalIterator(Array(self))
  }

  public subscript(index: Index) -> Element {
    Index._failEarlyRangeCheck(index, bounds: startIndex..<endIndex)
    return base[index]
  }

  public subscript(bounds: Range<Index>) -> Self_ {
    Index._failEarlyRangeCheck2(
      rangeStart: bounds.lowerBound,
      rangeEnd: bounds.upperBound,
      boundsStart: startIndex,
      boundsEnd: endIndex)
    return Defaulted${Traversal}RangeReplaceableSlice(
      base: base, bounds: bounds)
  }

  public mutating func replaceSubrange<
    C : Collection where C.Iterator.Element == Element
  >(
    _ subRange: Range<Index>,
    with newElements: C
  ) {
    let startOffset = startIndex.position
    let endOffset =
      endIndex.position
      - subRange.count
      + numericCast(newElements.count) as Int
    Index._failEarlyRangeCheck2(
      rangeStart: subRange.lowerBound,
      rangeEnd: subRange.upperBound,
      boundsStart: startIndex,
      boundsEnd: endIndex)
    base.replaceSubrange(subRange, with: newElements)
    startIndex = base.startIndex.advanced(by: startOffset)
    endIndex = base.startIndex.advanced(by: endOffset)
  }
}
*/

%     end
%   end
% end

// ${'Local Variables'}:
// eval: (read-only-mode 1)
// End:<|MERGE_RESOLUTION|>--- conflicted
+++ resolved
@@ -581,16 +581,8 @@
     return MinimalIterator(_elements)
   }
 
-<<<<<<< HEAD
   public typealias Index = MinimalIndex
   public typealias IndexDistance = Int
-=======
-  @discardableResult
-  public mutating func removeLast() -> Element {
-    return base.removeLast()
-  }
-}
->>>>>>> 8e292dae
 
   internal func _index(forPosition i: Int) -> MinimalIndex {
     return MinimalIndex(
@@ -785,16 +777,10 @@
     }
   }
 
-<<<<<<< HEAD
+  @discardableResult
   public mutating func remove(at i: MinimalIndex) -> T {
     _willMutate(.removeAtIndex(index: i.position))
     return _elements.remove(at: i.position)
-=======
-  @discardableResult
-  public mutating func remove(at i: ${Index}) -> T {
-    _willMutate(.removeAtIndex(index: i._offset))
-    return elements.remove(at: i.position)
->>>>>>> 8e292dae
   }
 
   @discardableResult
