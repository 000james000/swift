--- conflicted
+++ resolved
@@ -511,7 +511,6 @@
   AllowMultipleAttributes |
   ABIStableToAdd | ABIBreakingToRemove | APIStableToAdd | APIBreakingToRemove,
   91)
-<<<<<<< HEAD
 
 SIMPLE_DECL_ATTR(_hasMissingDesignatedInitializers,
   HasMissingDesignatedInitializers, OnClass | UserInaccessible | NotSerialized |
@@ -522,25 +521,6 @@
   InheritsConvenienceInitializers, OnClass | UserInaccessible | NotSerialized |
   APIStableToAdd | ABIStableToAdd | APIBreakingToRemove | ABIBreakingToRemove,
   93)
-=======
-DECL_ATTR(derivative, Derivative,
-  OnFunc | LongAttribute | AllowMultipleAttributes |
-  ABIStableToAdd | ABIBreakingToRemove | APIStableToAdd | APIBreakingToRemove,
-  92)
-SIMPLE_DECL_ATTR(compilerEvaluable, CompilerEvaluable,
-  OnAccessor | OnFunc | OnConstructor | OnSubscript |
-  ABIStableToAdd | ABIStableToRemove | APIStableToAdd | APIStableToRemove |
-  NotSerialized, 93)
-SIMPLE_DECL_ATTR(noDerivative, NoDerivative,
-  OnVar |
-  ABIBreakingToAdd | ABIBreakingToRemove | APIBreakingToAdd | APIBreakingToRemove,
-  94)
-DECL_ATTR(transpose, Transpose,
-  OnFunc | LongAttribute | AllowMultipleAttributes |
-  ABIStableToAdd | ABIBreakingToRemove | APIStableToAdd | APIBreakingToRemove |
-  NotSerialized, 96)
-// SWIFT_ENABLE_TENSORFLOW END
->>>>>>> b88a1195
 
 SIMPLE_DECL_ATTR(IBSegueAction, IBSegueAction,
   OnFunc |
@@ -561,13 +541,12 @@
 // TODO(TF-999): Remove deprecated `@differentiating` attribute.
 DECL_ATTR(differentiating, Differentiating,
   OnFunc | LongAttribute | AllowMultipleAttributes |
-<<<<<<< HEAD
-  ABIStableToAdd | ABIBreakingToRemove | APIStableToAdd | APIBreakingToRemove |
-  NotSerialized, 98)
+  ABIStableToAdd | ABIBreakingToRemove | APIStableToAdd | APIBreakingToRemove,
+  98)
 DECL_ATTR(derivative, Derivative,
   OnFunc | LongAttribute | AllowMultipleAttributes |
-  ABIStableToAdd | ABIBreakingToRemove | APIStableToAdd | APIBreakingToRemove |
-  NotSerialized, 99)
+  ABIStableToAdd | ABIBreakingToRemove | APIStableToAdd | APIBreakingToRemove,
+  99)
 SIMPLE_DECL_ATTR(compilerEvaluable, CompilerEvaluable,
   OnAccessor | OnFunc | OnConstructor | OnSubscript |
   ABIStableToAdd | ABIStableToRemove | APIStableToAdd | APIStableToRemove |
@@ -580,10 +559,6 @@
   OnFunc | LongAttribute | AllowMultipleAttributes |
   ABIStableToAdd | ABIBreakingToRemove | APIStableToAdd | APIBreakingToRemove |
   NotSerialized, 102)
-=======
-  ABIStableToAdd | ABIBreakingToRemove | APIStableToAdd | APIBreakingToRemove,
-  98)
->>>>>>> b88a1195
 // SWIFT_ENABLE_TENSORFLOW END
 
 #undef TYPE_ATTR
