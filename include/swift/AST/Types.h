--- conflicted
+++ resolved
@@ -280,14 +280,9 @@
   }
 
 protected:
-<<<<<<< HEAD
   // SWIFT_ENABLE_TENSORFLOW
-  enum { NumAFTExtInfoBits = 10 };
+  enum { NumAFTExtInfoBits = 9 };
   enum { NumSILExtInfoBits = 9 };
-=======
-  enum { NumAFTExtInfoBits = 6 };
-  enum { NumSILExtInfoBits = 6 };
->>>>>>> a820992c
   union { uint64_t OpaqueBits;
 
   SWIFT_INLINE_BITFIELD_BASE(TypeBase, bitmax(NumTypeKindBits,8) +
@@ -1757,14 +1752,9 @@
 
   /// Create one from what's present in the parameter type
   inline static ParameterTypeFlags
-<<<<<<< HEAD
   // SWIFT_ENABLE_TENSORFLOW
-  fromParameterType(Type paramTy, bool isVariadic, ValueOwnership ownership,
-                    bool isNonDifferentiable);
-=======
   fromParameterType(Type paramTy, bool isVariadic, bool isAutoClosure,
-                    ValueOwnership ownership);
->>>>>>> a820992c
+                    ValueOwnership ownership, bool isNonDifferentiable);
 
   bool isNone() const { return !value; }
   bool isVariadic() const { return value.contains(Variadic); }
@@ -2898,30 +2888,18 @@
     // If bits are added or removed, then TypeBase::AnyFunctionTypeBits
     // and NumMaskBits must be updated, and they must match.
     //
-<<<<<<< HEAD
     //   SWIFT_ENABLE_TENSORFLOW
-    //   |representation|isAutoClosure|noEscape|throws|differentiability|
-    //   |    0 .. 3    |      4      |    5   |   6  |      7 .. 9     |
-    //
-    enum : unsigned {
-      RepresentationMask     = 0xF << 0,
-      AutoClosureMask        = 1 << 4,
-      NoEscapeMask           = 1 << 5,
-      ThrowsMask             = 1 << 6,
-      // SWIFT_ENABLE_TENSORFLOW
-      DifferentiabilityOffset = 7,
-      DifferentiabilityMask  = 0b111 << DifferentiabilityOffset,
-      NumMaskBits            = 10
-=======
-    //   |representation|noEscape|throws|
-    //   |    0 .. 3    |    4   |   5  |
+    //   |representation|noEscape|throws|differentiability|
+    //   |    0 .. 3    |    4   |   5  |      6 .. 8     |
     //
     enum : unsigned {
       RepresentationMask     = 0xF << 0,
       NoEscapeMask           = 1 << 4,
       ThrowsMask             = 1 << 5,
-      NumMaskBits            = 6
->>>>>>> a820992c
+      // SWIFT_ENABLE_TENSORFLOW
+      DifferentiabilityOffset = 6,
+      DifferentiabilityMask  = 0b111 << DifferentiabilityOffset,
+      NumMaskBits            = 9
     };
 
     unsigned Bits; // Naturally sized for speed.
@@ -2945,14 +2923,9 @@
 
     // Constructor with no defaults.
     ExtInfo(Representation Rep,
-<<<<<<< HEAD
-            bool IsAutoClosure, bool IsNoEscape,
+            bool IsNoEscape,
             // SWIFT_ENABLE_TENSORFLOW
             bool Throws, Differentiability Diff)
-=======
-            bool IsNoEscape,
-            bool Throws)
->>>>>>> a820992c
       : ExtInfo(Rep, Throws) {
       Bits |= (IsNoEscape ? NoEscapeMask : 0);
       // SWIFT_ENABLE_TENSORFLOW
@@ -3125,7 +3098,6 @@
   Representation getRepresentation() const {
     return getExtInfo().getRepresentation();
   }
-<<<<<<< HEAD
 
   // SWIFT_ENABLE_TENSORFLOW
   /// \brief Get the differentiability of the function type.
@@ -3139,14 +3111,6 @@
   AnyFunctionType *
   getAutoDiffAdjointFunctionType(const AutoDiffParameterIndices &indices,
                                  const TupleType *primalResultTy);
-
-  /// \brief True if this type allows an implicit conversion from a function
-  /// argument expression of type T to a function of type () -> T.
-  bool isAutoClosure() const {
-    return getExtInfo().isAutoClosure();
-  }
-=======
->>>>>>> a820992c
 
   /// \brief True if the parameter declaration it is attached to is guaranteed
   /// to not persist the closure for longer than the duration of the call.
@@ -5494,16 +5458,10 @@
 /// Create one from what's present in the parameter decl and type
 inline ParameterTypeFlags
 ParameterTypeFlags::fromParameterType(Type paramTy, bool isVariadic,
-<<<<<<< HEAD
+                                      bool isAutoClosure,
                                       // SWIFT_ENABLE_TENSORFLOW
                                       ValueOwnership ownership,
                                       bool isNonDifferentiable) {
-  bool autoclosure = paramTy->is<AnyFunctionType>() &&
-                     paramTy->castTo<AnyFunctionType>()->isAutoClosure();
-=======
-                                      bool isAutoClosure,
-                                      ValueOwnership ownership) {
->>>>>>> a820992c
   bool escaping = paramTy->is<AnyFunctionType>() &&
                   !paramTy->castTo<AnyFunctionType>()->isNoEscape();
   // FIXME(Remove InOut): The last caller that needs this is argument
@@ -5515,12 +5473,8 @@
            ownership == ValueOwnership::InOut);
     ownership = ValueOwnership::InOut;
   }
-<<<<<<< HEAD
   // SWIFT_ENABLE_TENSORFLOW
-  return {isVariadic, autoclosure, escaping, ownership, isNonDifferentiable};
-=======
-  return {isVariadic, isAutoClosure, escaping, ownership};
->>>>>>> a820992c
+  return {isVariadic, isAutoClosure, escaping, ownership, isNonDifferentiable};
 }
 
 inline const Type *BoundGenericType::getTrailingObjectsPointer() const {
