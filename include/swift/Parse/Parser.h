--- conflicted
+++ resolved
@@ -876,14 +876,13 @@
   bool parseMatchingToken(tok K, SourceLoc &TokLoc, Diag<> ErrorDiag,
                           SourceLoc OtherLoc);
 
-<<<<<<< HEAD
   /// SWIFT_ENABLE_TENSORFLOW
   /// \brief Parse an unsigned integer and returns it in \p Result. On failure
   /// emit the specified error diagnostic, and a note at the specified note
   /// location.
   bool parseUnsignedInteger(unsigned &Result, SourceLoc &Loc,
                             const Diagnostic &D);
-=======
+
   llvm::Optional<ParsedTokenSyntax>
   parseMatchingTokenSyntax(tok K, Diag<> ErrorDiag, SourceLoc OtherLoc);
 
@@ -899,7 +898,6 @@
   /// literal and their locations will not precede the location of a missing
   /// close brace.
   SourceLoc getErrorOrMissingLoc() const;
->>>>>>> 7e5e00a8
 
   /// Parse a comma separated list of some elements.
   ParserStatus parseList(tok RightK, SourceLoc LeftLoc, SourceLoc &RightLoc,
@@ -1203,38 +1201,6 @@
 
   LayoutConstraint parseLayoutConstraint(Identifier LayoutConstraintID);
 
-<<<<<<< HEAD
-  ParserStatus parseGenericArguments(SmallVectorImpl<TypeRepr *> &Args,
-                                     SourceLoc &LAngleLoc,
-                                     SourceLoc &RAngleLoc);
-
-  // SWIFT_ENABLE_TENSORFLOW: Added `isParsingQualifiedDeclName` flag.
-  /// The `isParsingQualifiedDeclName` flag controls whether parsing is done as
-  /// if this type identifier is the prefix to a qualified declaration name. If
-  /// true, backtrack parsing the last identifier.
-  ParserResult<TypeRepr>
-    parseTypeIdentifier(bool isParsingQualifiedDeclName = false);
-  ParserResult<TypeRepr> parseOldStyleProtocolComposition();
-  ParserResult<CompositionTypeRepr> parseAnyType();
-  ParserResult<TypeRepr> parseSILBoxType(GenericParamList *generics,
-                                         const TypeAttributes &attrs,
-                                         Optional<Scope> &GenericsScope);
-  
-  ParserResult<TupleTypeRepr> parseTypeTupleBody();
-  ParserResult<TypeRepr> parseTypeArray(TypeRepr *Base);
-
-  /// Parse a collection type.
-  ///   type-simple:
-  ///     '[' type ']'
-  ///     '[' type ':' type ']'
-  SyntaxParserResult<ParsedTypeSyntax, TypeRepr> parseTypeCollection();
-
-  SyntaxParserResult<ParsedTypeSyntax, OptionalTypeRepr>
-  parseTypeOptional(TypeRepr *Base);
-
-  SyntaxParserResult<ParsedTypeSyntax, ImplicitlyUnwrappedOptionalTypeRepr>
-  parseTypeImplicitlyUnwrappedOptional(TypeRepr *Base);
-=======
   TypeASTResult parseType();
   TypeASTResult parseType(Diag<> MessageID, bool HandleCodeCompletion = true,
                           bool IsSILFuncDecl = false);
@@ -1253,7 +1219,11 @@
 
   TypeResult parseTypeSimple(Diag<> MessageID, bool HandleCodeCompletion);
   TypeResult parseTypeSimpleOrComposition(Diag<> MessageID, bool HandleCodeCompletion);
-  TypeResult parseTypeIdentifier();
+  // SWIFT_ENABLE_TENSORFLOW: Added `isParsingQualifiedDeclName` flag.
+  /// The `isParsingQualifiedDeclName` flag controls whether parsing is done as
+  /// if this type identifier is the prefix to a qualified declaration name. If
+  /// true, backtrack parsing the last identifier.
+  TypeResult parseTypeIdentifier(bool isParsingQualifiedDeclName = false);
   TypeResult parseAnyType();
   TypeResult parseTypeTupleBody();
   TypeResult parseTypeCollection();
@@ -1263,7 +1233,6 @@
 
   TypeErrorResult parseTypeArray(ParsedTypeSyntax Base, SourceLoc BaseLoc);
   TypeErrorResult parseOldStyleProtocolComposition();
->>>>>>> 7e5e00a8
 
   bool isOptionalToken(const Token &T) const;
   ParsedTokenSyntax consumeOptionalTokenSyntax();
