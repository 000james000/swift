--- conflicted
+++ resolved
@@ -299,14 +299,8 @@
   if (hasAttr(TAK_escaping))
     Printer.printSimpleAttr("@escaping") << " ";
 
-<<<<<<< HEAD
-  // SWIFT_ENABLE_TENSORFLOW
-  if (hasAttr(TAK_differentiable)) {
-    if (Attrs.linear) {
-=======
   if (hasAttr(TAK_differentiable)) {
     if (Attrs.isLinear()) {
->>>>>>> ce6a1cbd
       Printer.printSimpleAttr("@differentiable(linear)") << " ";
     } else {
       Printer.printSimpleAttr("@differentiable") << " ";
