//===--- ASTContext.cpp - ASTContext Implementation -----------------------===//
//
// This source file is part of the Swift.org open source project
//
// Copyright (c) 2014 - 2016 Apple Inc. and the Swift project authors
// Licensed under Apache License v2.0 with Runtime Library Exception
//
// See http://swift.org/LICENSE.txt for license information
// See http://swift.org/CONTRIBUTORS.txt for the list of Swift project authors
//
//===----------------------------------------------------------------------===//
//
//  This file implements the ASTContext class.
//
//===----------------------------------------------------------------------===//

#include "swift/AST/ASTContext.h"
#include "swift/Strings.h"
#include "swift/AST/ArchetypeBuilder.h"
#include "swift/AST/AST.h"
#include "swift/AST/ConcreteDeclRef.h"
#include "swift/AST/DiagnosticEngine.h"
#include "swift/AST/DiagnosticsSema.h"
#include "swift/AST/ExprHandle.h"
#include "swift/AST/ForeignErrorConvention.h"
#include "swift/AST/KnownProtocols.h"
#include "swift/AST/LazyResolver.h"
#include "swift/AST/ModuleLoader.h"
#include "swift/AST/NameLookup.h"
#include "swift/AST/RawComment.h"
#include "swift/AST/TypeCheckerDebugConsumer.h"
#include "swift/Basic/SourceManager.h"
#include "swift/Basic/StringExtras.h"
#include "clang/AST/DeclObjC.h"
#include "clang/Lex/HeaderSearch.h"
#include "clang/Lex/Preprocessor.h"
#include "llvm/Support/Allocator.h"
#include "llvm/ADT/DenseMap.h"
#include "llvm/ADT/StringMap.h"
#include "llvm/ADT/StringSwitch.h"
#include <algorithm>
#include <memory>

using namespace swift;

LazyResolver::~LazyResolver() = default;
void ModuleLoader::anchor() {}
void ClangModuleLoader::anchor() {}

llvm::StringRef swift::getProtocolName(KnownProtocolKind kind) {
  switch (kind) {
#define PROTOCOL_WITH_NAME(Id, Name) \
  case KnownProtocolKind::Id: \
    return Name;
#include "swift/AST/KnownProtocols.def"
  }
  llvm_unreachable("bad KnownProtocolKind");
}

namespace {
  typedef std::tuple<ClassDecl *, ObjCSelector, bool> ObjCMethodConflict;

  /// An unsatisfied, optional @objc requirement in a protocol conformance.
  typedef std::pair<DeclContext *, AbstractFunctionDecl *>
    ObjCUnsatisfiedOptReq;

  enum class SearchPathKind : uint8_t {
    Import = 1 << 0,
    Framework = 1 << 1
  };
}

struct ASTContext::Implementation {
  Implementation();
  ~Implementation();

  llvm::BumpPtrAllocator Allocator; // used in later initializations

  /// The set of cleanups to be called when the ASTContext is destroyed.
  std::vector<std::function<void(void)>> Cleanups;

  /// The last resolver.
  LazyResolver *Resolver = nullptr;

  llvm::StringMap<char, llvm::BumpPtrAllocator&> IdentifierTable;

  /// The declaration of Swift.Bool.
  NominalTypeDecl *BoolDecl = nullptr;

  /// The declaration of Swift.Int.
  NominalTypeDecl *IntDecl = nullptr;

  /// The declaration of Swift.UInt.
  NominalTypeDecl *UIntDecl = nullptr;

  /// The declaration of Swift.Float.
  NominalTypeDecl *FloatDecl = nullptr;

  /// The declaration of Swift.Double.
  NominalTypeDecl *DoubleDecl = nullptr;

  /// The declaration of Swift.String.
  NominalTypeDecl *StringDecl = nullptr;

  /// The declaration of Swift.Array<T>.
  NominalTypeDecl *ArrayDecl = nullptr;

  /// The declaration of Swift.Set<T>.
  NominalTypeDecl *SetDecl = nullptr;

  /// The declaration of Swift.Sequence<T>.
  NominalTypeDecl *SequenceDecl = nullptr;

  /// The declaration of Swift.Dictionary<T>.
  NominalTypeDecl *DictionaryDecl = nullptr;

  /// The declaration of Swift.Optional<T>.
  EnumDecl *OptionalDecl = nullptr;

  /// The declaration of Swift.Optional<T>.Some.
  EnumElementDecl *OptionalSomeDecl = nullptr;

  /// The declaration of Swift.Optional<T>.None.
  EnumElementDecl *OptionalNoneDecl = nullptr;

  /// The declaration of Swift.OptionSet.
  NominalTypeDecl *OptionSetDecl = nullptr;

  /// The declaration of Swift.ImplicitlyUnwrappedOptional<T>.Some.
  EnumElementDecl *ImplicitlyUnwrappedOptionalSomeDecl = nullptr;

  /// The declaration of Swift.ImplicitlyUnwrappedOptional<T>.None.
  EnumElementDecl *ImplicitlyUnwrappedOptionalNoneDecl = nullptr;
  
  /// The declaration of Swift.UnsafeMutablePointer<T>.
  NominalTypeDecl *UnsafeMutablePointerDecl = nullptr;
  VarDecl *UnsafeMutablePointerMemoryDecl = nullptr;
  
  /// The declaration of Swift.UnsafePointer<T>.
  NominalTypeDecl *UnsafePointerDecl = nullptr;
  VarDecl *UnsafePointerMemoryDecl = nullptr;
  
  /// The declaration of Swift.AutoreleasingUnsafeMutablePointer<T>.
  NominalTypeDecl *AutoreleasingUnsafeMutablePointerDecl = nullptr;
  VarDecl *AutoreleasingUnsafeMutablePointerMemoryDecl = nullptr;

  /// The declaration of Swift.UnsafeReference<T>
  NominalTypeDecl *UnmanagedDecl = nullptr;

  /// The declaration of Swift.Void.
  TypeAliasDecl *VoidDecl = nullptr;

  /// The declaration of Swift.Any.
  TypeAliasDecl *AnyDecl = nullptr;

  /// The declaration of ObjectiveC.ObjCBool.
  StructDecl *ObjCBoolDecl = nullptr;

  // Declare cached declarations for each of the known declarations.
#define FUNC_DECL(Name, Id) FuncDecl *Get##Name = nullptr;
#include "swift/AST/KnownDecls.def"
  
  /// func _doesOptionalHaveValueAsBool<T>(v: Optional<T>) -> Bool
  FuncDecl *DoesOptionalHaveValueAsBoolDecls[NumOptionalTypeKinds] = {};

  /// func _getOptionalValue<T>(v : Optional<T>) -> T
  FuncDecl *GetOptionalValueDecls[NumOptionalTypeKinds] = {};

  /// The declaration of Swift.ImplicitlyUnwrappedOptional<T>.
  EnumDecl *ImplicitlyUnwrappedOptionalDecl = nullptr;

  /// func _getBool(Builtin.Int1) -> Bool
  FuncDecl *GetBoolDecl = nullptr;
  
  /// func ==(Int, Int) -> Bool
  FuncDecl *EqualIntDecl = nullptr;

  /// func _unimplemented_initializer(className: StaticString).
  FuncDecl *UnimplementedInitializerDecl = nullptr;

  /// func _undefined<T>(msg: StaticString, file: StaticString, line: UInt) -> T
  FuncDecl *UndefinedDecl = nullptr;

  /// func _stdlib_isOSVersionAtLeast(Builtin.Word,Builtin.Word, Builtin.word)
  //    -> Builtin.Int1
  FuncDecl *IsOSVersionAtLeastDecl = nullptr;
  
  /// \brief The set of known protocols, lazily populated as needed.
  ProtocolDecl *KnownProtocols[NumKnownProtocols] = { };

  /// \brief The various module loaders that import external modules into this
  /// ASTContext.
  SmallVector<std::unique_ptr<swift::ModuleLoader>, 4> ModuleLoaders;

  /// \brief The module loader used to load Clang modules.
  ClangModuleLoader *TheClangModuleLoader = nullptr;

  /// \brief Map from Swift declarations to raw comments.
  llvm::DenseMap<const Decl *, RawComment> RawComments;

  /// \brief Map from Swift declarations to brief comments.
  llvm::DenseMap<const Decl *, StringRef> BriefComments;

  /// \brief Map from local declarations to their discriminators.
  /// Missing entries implicitly have value 0.
  llvm::DenseMap<const ValueDecl *, unsigned> LocalDiscriminators;

  /// \brief Map from declarations to foreign error conventions.
  /// This applies to both actual imported functions and to @objc functions.
  llvm::DenseMap<const AbstractFunctionDecl *,
                 ForeignErrorConvention> ForeignErrorConventions;

  /// Map from normal protocol conformances to diagnostics that have
  /// been delayed until the conformance is fully checked.
  llvm::DenseMap<NormalProtocolConformance *,
                 std::vector<ASTContext::DelayedConformanceDiag>>
    DelayedConformanceDiags;

  /// Conformance loaders for declarations that have them.
  llvm::DenseMap<Decl *, std::pair<LazyMemberLoader *, uint64_t>>
    ConformanceLoaders;

  /// \brief A cached unused pattern-binding initializer context.
  PatternBindingInitializer *UnusedPatternBindingContext = nullptr;

  /// \brief A cached unused default-argument initializer context.
  DefaultArgumentInitializer *UnusedDefaultArgumentContext = nullptr;

  /// Mapping from archetypes with lazily-resolved nested types to the
  /// archetype builder and potential archetype corresponding to that
  /// archetype.
  llvm::DenseMap<const ArchetypeType *, 
                 std::pair<ArchetypeBuilder *,
                           ArchetypeBuilder::PotentialArchetype *>>
    LazyArchetypes;

  /// \brief Stored archetype builders.
  llvm::DenseMap<std::pair<GenericSignature *, ModuleDecl *>,
                 std::unique_ptr<ArchetypeBuilder>> ArchetypeBuilders;

  /// The set of property names that show up in the defining module of a
  /// class.
  llvm::DenseMap<std::pair<const ClassDecl *, char>,
                 std::unique_ptr<InheritedNameSet>> AllProperties;

  /// The set of property names that show up in the defining module of
  /// an Objective-C class.
  llvm::DenseMap<std::pair<const clang::ObjCInterfaceDecl *, char>,
                 std::unique_ptr<InheritedNameSet>> AllPropertiesObjC;

  /// \brief Structure that captures data that is segregated into different
  /// arenas.
  struct Arena {
    llvm::FoldingSet<TupleType> TupleTypes;
    llvm::DenseMap<std::pair<Type,char>, MetatypeType*> MetatypeTypes;
    llvm::DenseMap<std::pair<Type,char>,
                   ExistentialMetatypeType*> ExistentialMetatypeTypes;
    llvm::DenseMap<std::pair<Type,std::pair<Type,unsigned>>, FunctionType*>
      FunctionTypes;
    llvm::DenseMap<Type, ArraySliceType*> ArraySliceTypes;
    llvm::DenseMap<std::pair<Type, Type>, DictionaryType *> DictionaryTypes;
    llvm::DenseMap<Type, OptionalType*> OptionalTypes;
    llvm::DenseMap<Type, ImplicitlyUnwrappedOptionalType*> ImplicitlyUnwrappedOptionalTypes;
    llvm::DenseMap<Type, ParenType*> ParenTypes;
    llvm::DenseMap<uintptr_t, ReferenceStorageType*> ReferenceStorageTypes;
    llvm::DenseMap<Type, LValueType*> LValueTypes;
    llvm::DenseMap<Type, InOutType*> InOutTypes;
    llvm::DenseMap<std::pair<Type, Type>, SubstitutedType *> SubstitutedTypes;
    llvm::DenseMap<std::pair<Type, void*>, DependentMemberType *>
      DependentMemberTypes;
    llvm::DenseMap<Type, DynamicSelfType *> DynamicSelfTypes;
    llvm::FoldingSet<EnumType> EnumTypes;
    llvm::FoldingSet<StructType> StructTypes;
    llvm::FoldingSet<ClassType> ClassTypes;
    llvm::FoldingSet<UnboundGenericType> UnboundGenericTypes;
    llvm::FoldingSet<BoundGenericType> BoundGenericTypes;

    llvm::DenseMap<std::pair<BoundGenericType *, DeclContext *>,
                   ArrayRef<Substitution>>
      BoundGenericSubstitutions;

    /// The set of normal protocol conformances.
    llvm::FoldingSet<NormalProtocolConformance> NormalConformances;

    /// The set of specialized protocol conformances.
    llvm::FoldingSet<SpecializedProtocolConformance> SpecializedConformances;

    /// The set of inherited protocol conformances.
    llvm::FoldingSet<InheritedProtocolConformance> InheritedConformances;

    ~Arena() {
      for (auto &conformance : SpecializedConformances)
        conformance.~SpecializedProtocolConformance();
      for (auto &conformance : InheritedConformances)
        conformance.~InheritedProtocolConformance();

      // Call the normal conformance destructors last since they could be
      // referenced by the other conformance types.
      for (auto &conformance : NormalConformances)
        conformance.~NormalProtocolConformance();
    }

    size_t getTotalMemory() const;
  };

  llvm::DenseMap<Module*, ModuleType*> ModuleTypes;
  llvm::DenseMap<std::pair<unsigned, unsigned>, GenericTypeParamType *>
    GenericParamTypes;
  llvm::FoldingSet<GenericFunctionType> GenericFunctionTypes;
  llvm::FoldingSet<SILFunctionType> SILFunctionTypes;
  llvm::DenseMap<CanType, SILBlockStorageType *> SILBlockStorageTypes;
  llvm::DenseMap<CanType, SILBoxType *> SILBoxTypes;
  llvm::DenseMap<BuiltinIntegerWidth, BuiltinIntegerType*> IntegerTypes;
  llvm::FoldingSet<ProtocolCompositionType> ProtocolCompositionTypes;
  llvm::FoldingSet<BuiltinVectorType> BuiltinVectorTypes;
  llvm::FoldingSet<GenericSignature> GenericSignatures;
  llvm::FoldingSet<DeclName::CompoundDeclName> CompoundNames;
  llvm::DenseMap<UUID, ArchetypeType *> OpenedExistentialArchetypes;

  /// List of Objective-C member conflicts we have found during type checking.
  std::vector<ObjCMethodConflict> ObjCMethodConflicts;

  /// List of optional @objc protocol requirements that have gone
  /// unsatisfied, which might conflict with other Objective-C methods.
  std::vector<ObjCUnsatisfiedOptReq> ObjCUnsatisfiedOptReqs;

  /// List of Objective-C methods created by the type checker (and not
  /// by the Clang importer or deserialized), which is used for
  /// checking unintended Objective-C overrides.
  std::vector<AbstractFunctionDecl *> ObjCMethods;

  llvm::StringMap<OptionSet<SearchPathKind>> SearchPathsSet;

  /// \brief The permanent arena.
  Arena Permanent;

  /// Temporary arena used for a constraint solver.
  struct ConstraintSolverArena : public Arena {
    /// The allocator used for all allocations within this arena.
    llvm::BumpPtrAllocator &Allocator;

    /// Callback used to get a type member of a type variable.
    GetTypeVariableMemberCallback GetTypeMember;

    ConstraintSolverArena(llvm::BumpPtrAllocator &allocator,
                          GetTypeVariableMemberCallback &&getTypeMember)
      : Allocator(allocator), GetTypeMember(std::move(getTypeMember)) { }

    ConstraintSolverArena(const ConstraintSolverArena &) = delete;
    ConstraintSolverArena(ConstraintSolverArena &&) = delete;
    ConstraintSolverArena &operator=(const ConstraintSolverArena &) = delete;
    ConstraintSolverArena &operator=(ConstraintSolverArena &&) = delete;
  };

  /// \brief The current constraint solver arena, if any.
  std::unique_ptr<ConstraintSolverArena> CurrentConstraintSolverArena;

  Arena &getArena(AllocationArena arena) {
    switch (arena) {
    case AllocationArena::Permanent:
      return Permanent;

    case AllocationArena::ConstraintSolver:
      assert(CurrentConstraintSolverArena && "No constraint solver active?");
      return *CurrentConstraintSolverArena;
    }
    llvm_unreachable("bad AllocationArena");
  }
};

ASTContext::Implementation::Implementation()
 : IdentifierTable(Allocator) {}
ASTContext::Implementation::~Implementation() {
  for (auto &cleanup : Cleanups)
    cleanup();
}

ConstraintCheckerArenaRAII::
ConstraintCheckerArenaRAII(ASTContext &self, llvm::BumpPtrAllocator &allocator,
                           GetTypeVariableMemberCallback getTypeMember)
  : Self(self), Data(self.Impl.CurrentConstraintSolverArena.release())
{
  Self.Impl.CurrentConstraintSolverArena.reset(
    new ASTContext::Implementation::ConstraintSolverArena(
          allocator,
          std::move(getTypeMember)));
}

ConstraintCheckerArenaRAII::~ConstraintCheckerArenaRAII() {
  Self.Impl.CurrentConstraintSolverArena.reset(
    (ASTContext::Implementation::ConstraintSolverArena *)Data);
}

static Module *createBuiltinModule(ASTContext &ctx) {
  auto M = Module::create(ctx.getIdentifier("Builtin"), ctx);
  M->addFile(*new (ctx) BuiltinUnit(*M));
  return M;
}

ASTContext::ASTContext(LangOptions &langOpts, SearchPathOptions &SearchPathOpts,
                       SourceManager &SourceMgr, DiagnosticEngine &Diags)
  : Impl(*new Implementation()),
    LangOpts(langOpts),
    SearchPathOpts(SearchPathOpts),
    SourceMgr(SourceMgr),
    Diags(Diags),
    TheBuiltinModule(createBuiltinModule(*this)),
    StdlibModuleName(getIdentifier(STDLIB_NAME)),
    SwiftShimsModuleName(getIdentifier(SWIFT_SHIMS_NAME)),
    TypeCheckerDebug(new StderrTypeCheckerDebugConsumer()),
    TheErrorType(new (*this, AllocationArena::Permanent) ErrorType(*this)),
    TheUnresolvedType(new (*this, AllocationArena::Permanent)
                      UnresolvedType(*this)),
    TheEmptyTupleType(TupleType::get(ArrayRef<TupleTypeElt>(), *this)),
    TheNativeObjectType(new (*this, AllocationArena::Permanent)
                           BuiltinNativeObjectType(*this)),
    TheBridgeObjectType(new (*this, AllocationArena::Permanent)
                           BuiltinBridgeObjectType(*this)),
    TheUnknownObjectType(new (*this, AllocationArena::Permanent)
                         BuiltinUnknownObjectType(*this)),
    TheRawPointerType(new (*this, AllocationArena::Permanent)
                        BuiltinRawPointerType(*this)),
    TheUnsafeValueBufferType(new (*this, AllocationArena::Permanent)
                               BuiltinUnsafeValueBufferType(*this)),
    TheIEEE32Type(new (*this, AllocationArena::Permanent)
                    BuiltinFloatType(BuiltinFloatType::IEEE32,*this)),
    TheIEEE64Type(new (*this, AllocationArena::Permanent)
                    BuiltinFloatType(BuiltinFloatType::IEEE64,*this)),
    TheIEEE16Type(new (*this, AllocationArena::Permanent)
                    BuiltinFloatType(BuiltinFloatType::IEEE16,*this)),
    TheIEEE80Type(new (*this, AllocationArena::Permanent)
                    BuiltinFloatType(BuiltinFloatType::IEEE80,*this)),
    TheIEEE128Type(new (*this, AllocationArena::Permanent)
                    BuiltinFloatType(BuiltinFloatType::IEEE128, *this)),
    ThePPC128Type(new (*this, AllocationArena::Permanent)
                    BuiltinFloatType(BuiltinFloatType::PPC128, *this)) {

  // Initialize all of the known identifiers.
#define IDENTIFIER_WITH_NAME(Name, IdStr) Id_##Name = getIdentifier(IdStr);
#include "swift/AST/KnownIdentifiers.def"

  // Record the initial set of search paths.
  for (StringRef path : SearchPathOpts.ImportSearchPaths)
    Impl.SearchPathsSet[path] |= SearchPathKind::Import;
  for (StringRef path : SearchPathOpts.FrameworkSearchPaths)
    Impl.SearchPathsSet[path] |= SearchPathKind::Framework;
}

ASTContext::~ASTContext() {
  delete &Impl;
}

llvm::BumpPtrAllocator &ASTContext::getAllocator(AllocationArena arena) const {
  switch (arena) {
  case AllocationArena::Permanent:
    return Impl.Allocator;

  case AllocationArena::ConstraintSolver:
    assert(Impl.CurrentConstraintSolverArena.get() != nullptr);
    return Impl.CurrentConstraintSolverArena->Allocator;
  }
  llvm_unreachable("bad AllocationArena");
}

LazyResolver *ASTContext::getLazyResolver() const {
  return Impl.Resolver;
}

/// Set the lazy resolver for this context.
void ASTContext::setLazyResolver(LazyResolver *resolver) {
  if (resolver) {
    assert(Impl.Resolver == nullptr && "already have a resolver");
    Impl.Resolver = resolver;
  } else {
    assert(Impl.Resolver != nullptr && "no resolver to remove");
    Impl.Resolver = resolver;
  }
}

/// getIdentifier - Return the uniqued and AST-Context-owned version of the
/// specified string.
Identifier ASTContext::getIdentifier(StringRef Str) const {
  // Make sure null pointers stay null.
  if (Str.data() == nullptr) return Identifier(0);

  auto I = Impl.IdentifierTable.insert(std::make_pair(Str, char())).first;
  return Identifier(I->getKeyData());
}

void ASTContext::lookupInSwiftModule(
                   StringRef name,
                   SmallVectorImpl<ValueDecl *> &results) const {
  Module *M = getStdlibModule();
  if (!M)
    return;

  // Find all of the declarations with this name in the Swift module.
  auto identifier = getIdentifier(name);
  M->lookupValue({ }, identifier, NLKind::UnqualifiedLookup, results);
}

/// Find the generic implementation declaration for the named syntactic-sugar
/// type.
static NominalTypeDecl *findStdlibType(const ASTContext &ctx, StringRef name,
                                       unsigned genericParams) {
  // Find all of the declarations with this name in the Swift module.
  SmallVector<ValueDecl *, 1> results;
  ctx.lookupInSwiftModule(name, results);
  for (auto result : results) {
    if (auto nominal = dyn_cast<NominalTypeDecl>(result)) {
      auto params = nominal->getGenericParams();
      if (genericParams == (params == nullptr ? 0 : params->size())) {
        // We found it.
        return nominal;
      }
    }
  }
  return nullptr;
}

NominalTypeDecl *ASTContext::getBoolDecl() const {
  if (!Impl.BoolDecl)
    Impl.BoolDecl = findStdlibType(*this, "Bool", 0);
  return Impl.BoolDecl;
}

NominalTypeDecl *ASTContext::getIntDecl() const {
  if (!Impl.IntDecl)
    Impl.IntDecl = findStdlibType(*this, "Int", 0);
  return Impl.IntDecl;
}

NominalTypeDecl *ASTContext::getUIntDecl() const {
  if (!Impl.UIntDecl)
    Impl.UIntDecl = findStdlibType(*this, "UInt", 0);
  return Impl.UIntDecl;
}

NominalTypeDecl *ASTContext::getFloatDecl() const {
  if (!Impl.FloatDecl)
    Impl.FloatDecl = findStdlibType(*this, "Float", 0);
  return Impl.FloatDecl;
}

NominalTypeDecl *ASTContext::getDoubleDecl() const {
  if (!Impl.DoubleDecl)
    Impl.DoubleDecl = findStdlibType(*this, "Double", 0);
  return Impl.DoubleDecl;
}

NominalTypeDecl *ASTContext::getStringDecl() const {
  if (!Impl.StringDecl)
    Impl.StringDecl = findStdlibType(*this, "String", 0);
  return Impl.StringDecl;
}

CanType ASTContext::getExceptionType() const {
  if (auto exn = getErrorProtocolDecl()) {
    return exn->getDeclaredType()->getCanonicalType();
  } else {
    // Use Builtin.NativeObject just as a stand-in.
    return TheNativeObjectType;
  }
}

NominalTypeDecl *ASTContext::getErrorProtocolDecl() const {
  return getProtocol(KnownProtocolKind::ErrorProtocol);
}

NominalTypeDecl *ASTContext::getArrayDecl() const {
  if (!Impl.ArrayDecl)
    Impl.ArrayDecl = findStdlibType(*this, "Array", 1);
  return Impl.ArrayDecl;
}

NominalTypeDecl *ASTContext::getSetDecl() const {
  if (!Impl.SetDecl)
    Impl.SetDecl = findStdlibType(*this, "Set", 1);
  return Impl.SetDecl;
}

NominalTypeDecl *ASTContext::getSequenceDecl() const {
  if (!Impl.SequenceDecl)
    Impl.SequenceDecl = findStdlibType(*this, "Sequence", 1);
  return Impl.SequenceDecl;
}

NominalTypeDecl *ASTContext::getDictionaryDecl() const {
  if (!Impl.DictionaryDecl)
    Impl.DictionaryDecl = findStdlibType(*this, "Dictionary", 2);
  return Impl.DictionaryDecl;
}

EnumDecl *ASTContext::getOptionalDecl(OptionalTypeKind kind) const {
  switch (kind) {
  case OTK_None:
    llvm_unreachable("not optional");
  case OTK_ImplicitlyUnwrappedOptional:
    return getImplicitlyUnwrappedOptionalDecl();
  case OTK_Optional:
    return getOptionalDecl();
  }
}

EnumDecl *ASTContext::getOptionalDecl() const {
  if (!Impl.OptionalDecl)
    Impl.OptionalDecl
      = dyn_cast_or_null<EnumDecl>(findStdlibType(*this, "Optional", 1));

  return Impl.OptionalDecl;
}

static EnumElementDecl *findEnumElement(EnumDecl *e, StringRef name) {
  if (!e) return nullptr;
  auto ident = e->getASTContext().getIdentifier(name);
  for (auto elt : e->getAllElements()) {
    if (elt->getName() == ident)
      return elt;
  }
  return nullptr;
}

EnumElementDecl *ASTContext::getOptionalSomeDecl(OptionalTypeKind kind) const {
  switch (kind) {
  case OTK_Optional:
    return getOptionalSomeDecl();
  case OTK_ImplicitlyUnwrappedOptional:
    return getImplicitlyUnwrappedOptionalSomeDecl();
  case OTK_None:
    llvm_unreachable("getting Some decl for non-optional type?");
  }
  llvm_unreachable("bad OTK");
}

EnumElementDecl *ASTContext::getOptionalNoneDecl(OptionalTypeKind kind) const {
  switch (kind) {
  case OTK_Optional:
    return getOptionalNoneDecl();
  case OTK_ImplicitlyUnwrappedOptional:
    return getImplicitlyUnwrappedOptionalNoneDecl();
  case OTK_None:
    llvm_unreachable("getting None decl for non-optional type?");
  }
  llvm_unreachable("bad OTK");
}

EnumElementDecl *ASTContext::getOptionalSomeDecl() const {
  if (!Impl.OptionalSomeDecl)
    Impl.OptionalSomeDecl = findEnumElement(getOptionalDecl(), "Some");
  return Impl.OptionalSomeDecl;
}

EnumElementDecl *ASTContext::getOptionalNoneDecl() const {
  if (!Impl.OptionalNoneDecl)
    Impl.OptionalNoneDecl = findEnumElement(getOptionalDecl(), "None");
  return Impl.OptionalNoneDecl;
}

EnumDecl *ASTContext::getImplicitlyUnwrappedOptionalDecl() const {
  if (!Impl.ImplicitlyUnwrappedOptionalDecl)
    Impl.ImplicitlyUnwrappedOptionalDecl
      = dyn_cast_or_null<EnumDecl>(
          findStdlibType(*this, "ImplicitlyUnwrappedOptional", 1));

  return Impl.ImplicitlyUnwrappedOptionalDecl;
}

EnumElementDecl *ASTContext::getImplicitlyUnwrappedOptionalSomeDecl() const {
  if (!Impl.ImplicitlyUnwrappedOptionalSomeDecl)
    Impl.ImplicitlyUnwrappedOptionalSomeDecl =
      findEnumElement(getImplicitlyUnwrappedOptionalDecl(), "Some");
  return Impl.ImplicitlyUnwrappedOptionalSomeDecl;
}

EnumElementDecl *ASTContext::getImplicitlyUnwrappedOptionalNoneDecl() const {
  if (!Impl.ImplicitlyUnwrappedOptionalNoneDecl)
    Impl.ImplicitlyUnwrappedOptionalNoneDecl =
      findEnumElement(getImplicitlyUnwrappedOptionalDecl(), "None");
  return Impl.ImplicitlyUnwrappedOptionalNoneDecl;
}

NominalTypeDecl *ASTContext::getOptionSetDecl() const {
  if (!Impl.OptionSetDecl)
    Impl.OptionSetDecl = findStdlibType(*this, "OptionSet", 1);
  return Impl.OptionSetDecl;
}

NominalTypeDecl *ASTContext::getUnsafeMutablePointerDecl() const {
  if (!Impl.UnsafeMutablePointerDecl)
    Impl.UnsafeMutablePointerDecl = findStdlibType(
      *this, "UnsafeMutablePointer", 1);
  
  return Impl.UnsafeMutablePointerDecl;
}

NominalTypeDecl *ASTContext::getUnsafePointerDecl() const {
  if (!Impl.UnsafePointerDecl)
    Impl.UnsafePointerDecl
      = findStdlibType(*this, "UnsafePointer", 1);
  
  return Impl.UnsafePointerDecl;
}

NominalTypeDecl *ASTContext::getAutoreleasingUnsafeMutablePointerDecl() const {
  if (!Impl.AutoreleasingUnsafeMutablePointerDecl)
    Impl.AutoreleasingUnsafeMutablePointerDecl
      = findStdlibType(*this, "AutoreleasingUnsafeMutablePointer", 1);
  
  return Impl.AutoreleasingUnsafeMutablePointerDecl;
}

NominalTypeDecl *ASTContext::getUnmanagedDecl() const {
  if (!Impl.UnmanagedDecl)
    Impl.UnmanagedDecl = findStdlibType(*this, "UnsafeReference", 1);
  
  return Impl.UnmanagedDecl;
}

static VarDecl *getPointeeProperty(VarDecl *&cache,
                           NominalTypeDecl *(ASTContext::*getNominal)() const,
                                  const ASTContext &ctx) {
  if (cache) return cache;

  // There must be a generic type with one argument.
  NominalTypeDecl *nominal = (ctx.*getNominal)();
  if (!nominal) return nullptr;
  auto generics = nominal->getGenericParams();
  if (!generics) return nullptr;
  if (generics->size() != 1) return nullptr;

  // There must be a property named "pointee".
  auto identifier = ctx.getIdentifier("pointee");
  auto results = nominal->lookupDirect(identifier);
  if (results.size() != 1) return nullptr;

  // The property must have type T.
  VarDecl *property = dyn_cast<VarDecl>(results[0]);
  if (!property) return nullptr;
  if (!property->getType()->isEqual(generics->getPrimaryArchetypes()[0]))
    return nullptr;

  cache = property;
  return property;
}

VarDecl *
ASTContext::getPointerPointeePropertyDecl(PointerTypeKind ptrKind) const {
  switch (ptrKind) {
  case PTK_UnsafeMutablePointer:
    return getPointeeProperty(Impl.UnsafeMutablePointerMemoryDecl,
                             &ASTContext::getUnsafeMutablePointerDecl,
                             *this);
  case PTK_UnsafePointer:
    return getPointeeProperty(Impl.UnsafePointerMemoryDecl,
                             &ASTContext::getUnsafePointerDecl,
                             *this);
  case PTK_AutoreleasingUnsafeMutablePointer:
    return getPointeeProperty(Impl.AutoreleasingUnsafeMutablePointerMemoryDecl,
                         &ASTContext::getAutoreleasingUnsafeMutablePointerDecl,
                             *this);
  }
  llvm_unreachable("bad pointer kind");
}

TypeAliasDecl *ASTContext::getVoidDecl() const {
  if (Impl.VoidDecl) {
    return Impl.VoidDecl;
  }

  // Go find 'Void' in the Swift module.
  SmallVector<ValueDecl *, 1> results;
  lookupInSwiftModule("Void", results);
  for (auto result : results) {
    if (auto typeAlias = dyn_cast<TypeAliasDecl>(result)) {
      Impl.VoidDecl = typeAlias;
      return typeAlias;
    }
  }

  return Impl.VoidDecl;
}


TypeAliasDecl *ASTContext::getAnyDecl() const {
  if (Impl.AnyDecl) {
    return Impl.AnyDecl;
  }

  // Go find 'Any' in the Swift module.
  SmallVector<ValueDecl *, 1> results;
  lookupInSwiftModule("Any", results);
  for (auto result : results) {
    if (auto typeAlias = dyn_cast<TypeAliasDecl>(result)) {
      Impl.AnyDecl = typeAlias;
      break;
    }
  }

  return Impl.AnyDecl;
}


StructDecl *ASTContext::getObjCBoolDecl() {
  if (!Impl.ObjCBoolDecl) {
    SmallVector<ValueDecl *, 1> results;
    if (Module *M = getModuleByName(Id_ObjectiveC.str())) {
      M->lookupValue({ }, getIdentifier("ObjCBool"), NLKind::UnqualifiedLookup,
                     results);
      for (auto result : results) {
        if (auto structDecl = dyn_cast<StructDecl>(result)) {
          if (structDecl->getGenericParams() == nullptr) {
            Impl.ObjCBoolDecl = structDecl;
            break;
          }
        }
      }
    }
  }

  return Impl.ObjCBoolDecl;
}

ProtocolDecl *ASTContext::getProtocol(KnownProtocolKind kind) const {
  // Check whether we've already looked for and cached this protocol.
  unsigned index = (unsigned)kind;
  assert(index < NumKnownProtocols && "Number of known protocols is wrong");
  if (Impl.KnownProtocols[index])
    return Impl.KnownProtocols[index];

  // Find all of the declarations with this name in the appropriate module.
  SmallVector<ValueDecl *, 1> results;

  // _BridgedNSError is in the Foundation module.
  if (kind == KnownProtocolKind::BridgedNSError) {
    Module *foundation =
        const_cast<ASTContext *>(this)->getLoadedModule(Id_Foundation);
    if (!foundation)
      return nullptr;

    auto identifier = getIdentifier(getProtocolName(kind));
    foundation->lookupValue({ }, identifier, NLKind::UnqualifiedLookup,
                            results);
  } else {
    lookupInSwiftModule(getProtocolName(kind), results);
  }

  for (auto result : results) {
    if (auto protocol = dyn_cast<ProtocolDecl>(result)) {
      Impl.KnownProtocols[index] = protocol;
      return protocol;
    }
  }

  return nullptr;
}

/// Find the implementation for the given "intrinsic" library function.
static FuncDecl *findLibraryIntrinsic(const ASTContext &ctx,
                                      StringRef name,
                                      LazyResolver *resolver) {
  SmallVector<ValueDecl *, 1> results;
  ctx.lookupInSwiftModule(name, results);
  if (results.size() == 1) {
    if (auto FD = dyn_cast<FuncDecl>(results.front())) {
      if (resolver)
        resolver->resolveDeclSignature(FD);
      return FD;
    }
  }
  return nullptr;
}

static CanType stripImmediateLabels(CanType type) {
  while (auto tuple = dyn_cast<TupleType>(type)) {
    if (tuple->getNumElements() == 1) {
      type = tuple.getElementType(0);
    } else {
      break;
    }
  }
  return type;
}

/// Check whether the given function is non-generic.
static bool isNonGenericIntrinsic(FuncDecl *fn, CanType &input,
                                  CanType &output) {
  auto fnType = dyn_cast<FunctionType>(fn->getType()->getCanonicalType());
  if (!fnType)
    return false;

  input = stripImmediateLabels(fnType.getInput());
  output = stripImmediateLabels(fnType.getResult());
  return true;
}

/// Check whether the given type is Builtin.Int1.
static bool isBuiltinInt1Type(CanType type) {
  if (auto intType = dyn_cast<BuiltinIntegerType>(type))
    return intType->isFixedWidth() && intType->getFixedWidth() == 1;
  return false;
}

/// Check whether the given type is Builtin.Word.
static bool isBuiltinWordType(CanType type) {
  if (auto intType = dyn_cast<BuiltinIntegerType>(type))
    return intType->getWidth().isPointerWidth();
  return false;
}

FuncDecl *ASTContext::getGetBoolDecl(LazyResolver *resolver) const {
  if (Impl.GetBoolDecl)
    return Impl.GetBoolDecl;

  // Look for the function.
  CanType input, output;
  auto decl = findLibraryIntrinsic(*this, "_getBool", resolver);
  if (!decl || !isNonGenericIntrinsic(decl, input, output))
    return nullptr;

  // Input must be Builtin.Int1
  if (!isBuiltinInt1Type(input))
    return nullptr;

  // Output must be a global type named Bool.
  auto nominalType = dyn_cast<NominalType>(output);
  if (!nominalType ||
      nominalType.getParent() ||
      nominalType->getDecl()->getName().str() != "Bool")
    return nullptr;

  Impl.GetBoolDecl = decl;
  return decl;
}

FuncDecl *ASTContext::getEqualIntDecl(LazyResolver *resolver) const {
  if (Impl.EqualIntDecl)
    return Impl.EqualIntDecl;
  
  CanType intType = getIntDecl()->getDeclaredType().getCanonicalTypeOrNull();
  CanType boolType = getBoolDecl()->getDeclaredType().getCanonicalTypeOrNull();
  SmallVector<ValueDecl *, 30> equalFuncs;
  lookupInSwiftModule("==", equalFuncs);
  
  // Find the overload for Int.
  for (ValueDecl *vd : equalFuncs) {
    // All "==" decls should be functions, but who knows...
    FuncDecl *funcDecl = dyn_cast<FuncDecl>(vd);
    if (!funcDecl)
      continue;
    
    if (resolver)
      resolver->resolveDeclSignature(funcDecl);

    CanType input, resultType;
    if (!isNonGenericIntrinsic(funcDecl, input, resultType))
      continue;
    
    // Check for the signature: (Int, Int) -> Bool
    auto tType = dyn_cast<TupleType>(input.getPointer());
    assert(tType);
    if (tType->getNumElements() != 2)
      continue;

    CanType argType1 = tType->getElementType(0).getCanonicalTypeOrNull();
    CanType argType2 = tType->getElementType(1).getCanonicalTypeOrNull();
    if (argType1 == intType && argType2 == intType && resultType == boolType) {
      Impl.EqualIntDecl = funcDecl;
      return funcDecl;
    }
  }
  return nullptr;
}

FuncDecl *
ASTContext::getUnimplementedInitializerDecl(LazyResolver *resolver) const {
  if (Impl.UnimplementedInitializerDecl)
    return Impl.UnimplementedInitializerDecl;

  // Look for the function.
  CanType input, output;
  auto decl = findLibraryIntrinsic(*this, "_unimplemented_initializer",
                                   resolver);
  if (!decl || !isNonGenericIntrinsic(decl, input, output))
    return nullptr;

  // FIXME: Check inputs and outputs.

  Impl.UnimplementedInitializerDecl = decl;
  return decl;
}

FuncDecl *
ASTContext::getUndefinedDecl(LazyResolver *resolver) const {
  if (Impl.UndefinedDecl)
    return Impl.UndefinedDecl;

  // Look for the function.
  CanType input, output;
  auto decl = findLibraryIntrinsic(*this, "_undefined", resolver);
  if (!decl)
    return nullptr;

  Impl.UndefinedDecl = decl;
  return decl;
}

FuncDecl *ASTContext::getIsOSVersionAtLeastDecl(LazyResolver *resolver) const {
  if (Impl.IsOSVersionAtLeastDecl)
    return Impl.IsOSVersionAtLeastDecl;

  // Look for the function.
  CanType input, output;
  auto decl =
      findLibraryIntrinsic(*this, "_stdlib_isOSVersionAtLeast", resolver);
  if (!decl || !isNonGenericIntrinsic(decl, input, output))
    return nullptr;

  // Input must be (Builtin.Word, Builtin.Word, Builtin.Word)
  auto inputTuple = dyn_cast<TupleType>(input);
  if (!inputTuple || inputTuple->getNumElements() != 3 ||
      !isBuiltinWordType(
          inputTuple->getElementType(0).getCanonicalTypeOrNull()) ||
      !isBuiltinWordType(
          inputTuple->getElementType(1).getCanonicalTypeOrNull()) ||
      !isBuiltinWordType(
          inputTuple->getElementType(2).getCanonicalTypeOrNull())) {
    return nullptr;
  }

  // Output must be Builtin.Int1
  if (!isBuiltinInt1Type(output))
    return nullptr;

  Impl.IsOSVersionAtLeastDecl = decl;
  return decl;
}

/// Check whether the given function is generic over a single,
/// unconstrained archetype.
static bool isGenericIntrinsic(FuncDecl *fn, CanType &input, CanType &output,
                               CanType &param) {
  auto fnType =
    dyn_cast<GenericFunctionType>(fn->getInterfaceType()->getCanonicalType());
  if (!fnType || fnType->getGenericParams().size() != 1)
    return false;

  bool hasRequirements = std::any_of(fnType->getRequirements().begin(),
                                     fnType->getRequirements().end(),
                                     [](const Requirement &req) -> bool {
    return req.getKind() != RequirementKind::WitnessMarker;
  });
  if (hasRequirements)
    return false;

  param = CanGenericTypeParamType(fnType->getGenericParams().front());
  input = stripImmediateLabels(fnType.getInput());
  output = stripImmediateLabels(fnType.getResult());
  return true;
}

// Find library intrinsic function.
static FuncDecl *findLibraryFunction(const ASTContext &ctx, FuncDecl *&cache, 
                                     StringRef name, LazyResolver *resolver) {
  if (cache) return cache;

  // Look for a generic function.
  cache = findLibraryIntrinsic(ctx, name, resolver);
  return cache;
}

#define FUNC_DECL(Name, Id)                                         \
FuncDecl *ASTContext::get##Name(LazyResolver *resolver) const {     \
  return findLibraryFunction(*this, Impl.Get##Name, Id, resolver);  \
}
#include "swift/AST/KnownDecls.def"

/// Check whether the given type is Optional applied to the given
/// type argument.
static bool isOptionalType(const ASTContext &ctx,
                           OptionalTypeKind optionalKind,
                           CanType type, CanType arg) {
  if (auto boundType = dyn_cast<BoundGenericType>(type)) {
    return (boundType->getDecl()->classifyAsOptionalType() == optionalKind &&
            boundType.getGenericArgs().size() == 1 &&
            boundType.getGenericArgs()[0] == arg);
  }
  return false;
}

/// Turn an OptionalTypeKind into an index into one of the caches.
static unsigned asIndex(OptionalTypeKind optionalKind) {
  assert(optionalKind && "passed a non-optional type kind?");
  return unsigned(optionalKind) - 1;
}

#define getOptionalIntrinsicName(PREFIX, KIND, SUFFIX) \
  ((KIND) == OTK_Optional                              \
    ? (PREFIX "Optional" SUFFIX)                       \
    : (PREFIX "ImplicitlyUnwrappedOptional" SUFFIX))

FuncDecl *ASTContext::getDoesOptionalHaveValueAsBoolDecl(
    LazyResolver *resolver, OptionalTypeKind optionalKind) const {
  auto &cache = Impl.DoesOptionalHaveValueAsBoolDecls[asIndex(optionalKind)];
  if (cache)
    return cache;

  auto name =
      getOptionalIntrinsicName("_does", optionalKind, "HaveValueAsBool");

  // Look for a generic function.
  CanType input, output, param;
  auto decl = findLibraryIntrinsic(*this, name, resolver);
  if (!decl || !isGenericIntrinsic(decl, input, output, param))
    return nullptr;

  // Input must be Optional<T>.
  if (!isOptionalType(*this, optionalKind, input, param))
    return nullptr;

  // Output must be a global type named Bool.
  auto nominalType = dyn_cast<NominalType>(output);
  if (!nominalType || nominalType.getParent() ||
      nominalType->getDecl()->getName().str() != "Bool")
    return nullptr;

  cache = decl;
  return decl;
}

FuncDecl *ASTContext::getGetOptionalValueDecl(LazyResolver *resolver,
                                         OptionalTypeKind optionalKind) const {
  auto &cache = Impl.GetOptionalValueDecls[asIndex(optionalKind)];
  if (cache) return cache;

  auto name = getOptionalIntrinsicName("_get", optionalKind, "Value");

  // Look for the function.
  CanType input, output, param;
  auto decl = findLibraryIntrinsic(*this, name, resolver);
  if (!decl || !isGenericIntrinsic(decl, input, output, param))
    return nullptr;

  // Input must be Optional<T>.
  if (!isOptionalType(*this, optionalKind, input, param))
    return nullptr;

  // Output must be T.
  if (output != param)
    return nullptr;

  cache = decl;
  return decl;
}

static bool hasOptionalIntrinsics(const ASTContext &ctx, LazyResolver *resolver,
                                  OptionalTypeKind optionalKind) {
  return ctx.getGetOptionalValueDecl(resolver, optionalKind);
}

bool ASTContext::hasOptionalIntrinsics(LazyResolver *resolver) const {
  return getOptionalDecl() &&
         getOptionalSomeDecl() &&
         getOptionalNoneDecl() &&
         ::hasOptionalIntrinsics(*this, resolver, OTK_Optional) &&
         ::hasOptionalIntrinsics(*this, resolver, OTK_ImplicitlyUnwrappedOptional);
}

bool ASTContext::hasPointerArgumentIntrinsics(LazyResolver *resolver) const {
  return getUnsafeMutablePointerDecl()
    && getUnsafePointerDecl()
    && (!LangOpts.EnableObjCInterop || getAutoreleasingUnsafeMutablePointerDecl())
    && getConvertPointerToPointerArgument(resolver)
    && getConvertMutableArrayToPointerArgument(resolver)
    && getConvertConstArrayToPointerArgument(resolver)
    && getConvertConstStringToUTF8PointerArgument(resolver)
    && getConvertInOutToPointerArgument(resolver);
}

bool ASTContext::hasArrayLiteralIntrinsics(LazyResolver *resolver) const {
  return getArrayDecl()
    && getAllocateUninitializedArray(resolver)
    && getDeallocateUninitializedArray(resolver);
}

void ASTContext::addExternalDecl(Decl *decl) {
  ExternalDefinitions.insert(decl);
}

void ASTContext::addCleanup(std::function<void(void)> cleanup) {
  Impl.Cleanups.push_back(std::move(cleanup));
}

bool ASTContext::hadError() const {
  return Diags.hadAnyError();
}

/// \brief Retrieve the arena from which we should allocate storage for a type.
static AllocationArena getArena(RecursiveTypeProperties properties) {
  bool hasTypeVariable = properties.hasTypeVariable();
  return hasTypeVariable? AllocationArena::ConstraintSolver
                        : AllocationArena::Permanent;
}

Optional<ArrayRef<Substitution>>
ASTContext::createTrivialSubstitutions(BoundGenericType *BGT,
                                       DeclContext *gpContext) const {
  assert(gpContext && "No generic parameter context");
  assert(BGT->isCanonical() && "Requesting non-canonical substitutions");
  auto Params = gpContext->getGenericParamsOfContext()->getParams();
  assert(Params.size() == 1);
  auto Param = Params[0];
  assert(Param->getArchetype() && "Not type-checked yet");
  (void) Param;
  Substitution Subst(BGT->getGenericArgs()[0], {});
  auto Substitutions = AllocateCopy(llvm::makeArrayRef(Subst));
  auto arena = getArena(BGT->getRecursiveProperties());
  Impl.getArena(arena).BoundGenericSubstitutions
    .insert(std::make_pair(std::make_pair(BGT, gpContext), Substitutions));
  return Substitutions;
}

Optional<ArrayRef<Substitution>>
ASTContext::getSubstitutions(BoundGenericType* bound,
                             DeclContext *gpContext) const {
  assert(gpContext && "Missing generic parameter context");
  auto arena = getArena(bound->getRecursiveProperties());
  assert(bound->isCanonical() && "Requesting non-canonical substitutions");
  auto &boundGenericSubstitutions
    = Impl.getArena(arena).BoundGenericSubstitutions;
  auto known = boundGenericSubstitutions.find({bound, gpContext});
  if (known != boundGenericSubstitutions.end())
    return known->second;

  // We can trivially create substitutions for Array and Optional.
  if (bound->getDecl() == getArrayDecl() ||
      bound->getDecl() == getOptionalDecl())
    return createTrivialSubstitutions(bound, gpContext);

  return None;
}

void ASTContext::setSubstitutions(BoundGenericType* Bound,
                                  DeclContext *gpContext,
                                  ArrayRef<Substitution> Subs) const {
  auto arena = getArena(Bound->getRecursiveProperties());
  auto &boundGenericSubstitutions
    = Impl.getArena(arena).BoundGenericSubstitutions;
  assert(Bound->isCanonical() && "Requesting non-canonical substitutions");
  assert(boundGenericSubstitutions.count({Bound, gpContext}) == 0 &&
         "Already have substitutions?");
  boundGenericSubstitutions[{Bound, gpContext}] = Subs;
}

Type ASTContext::getTypeVariableMemberType(TypeVariableType *baseTypeVar,
                                           AssociatedTypeDecl *assocType) {
  auto &arena = *Impl.CurrentConstraintSolverArena;
  return arena.GetTypeMember(baseTypeVar, assocType);
}

void ASTContext::addSearchPath(StringRef searchPath, bool isFramework) {
  OptionSet<SearchPathKind> &loaded = Impl.SearchPathsSet[searchPath];
  auto kind = isFramework ? SearchPathKind::Framework : SearchPathKind::Import;
  if (loaded.contains(kind))
    return;
  loaded |= kind;

  if (isFramework)
    SearchPathOpts.FrameworkSearchPaths.push_back(searchPath);
  else
    SearchPathOpts.ImportSearchPaths.push_back(searchPath);

  if (auto *clangLoader = getClangModuleLoader())
    clangLoader->addSearchPath(searchPath, isFramework);
}

void ASTContext::addModuleLoader(std::unique_ptr<ModuleLoader> loader,
                                 bool IsClang) {
  if (IsClang) {
    assert(!Impl.TheClangModuleLoader && "Already have a Clang module loader");
    Impl.TheClangModuleLoader =
      static_cast<ClangModuleLoader *>(loader.get());
  }
  Impl.ModuleLoaders.push_back(std::move(loader));
}

void ASTContext::loadExtensions(NominalTypeDecl *nominal,
                                unsigned previousGeneration) {
  for (auto &loader : Impl.ModuleLoaders) {
    loader->loadExtensions(nominal, previousGeneration);
  }
}

void ASTContext::loadObjCMethods(
       ClassDecl *classDecl,
       ObjCSelector selector,
       bool isInstanceMethod,
       unsigned previousGeneration,
       llvm::TinyPtrVector<AbstractFunctionDecl *> &methods) {
  for (auto &loader : Impl.ModuleLoaders) {
    loader->loadObjCMethods(classDecl, selector, isInstanceMethod,
                            previousGeneration, methods);
  }
}

void ASTContext::verifyAllLoadedModules() const {
#ifndef NDEBUG
  for (auto &loader : Impl.ModuleLoaders)
    loader->verifyAllModules();

  for (auto &topLevelModulePair : LoadedModules) {
    Module *M = topLevelModulePair.second;
    bool hasAnyFileUnits = std::any_of(M->getFiles().begin(),
                                       M->getFiles().end(),
                                       [](const FileUnit *file) {
      return !isa<DerivedFileUnit>(file);
    });
    if (!hasAnyFileUnits)
      assert(M->failedToLoad());
  }
#endif
}

ClangModuleLoader *ASTContext::getClangModuleLoader() const {
  return Impl.TheClangModuleLoader;
}

static void recordKnownProtocol(Module *Stdlib, StringRef Name,
                                KnownProtocolKind Kind) {
  Identifier ID = Stdlib->getASTContext().getIdentifier(Name);
  UnqualifiedLookup Lookup(ID, Stdlib, nullptr, /*NonCascading=*/true,
                           SourceLoc(), /*IsType=*/true);
  if (auto Proto
        = dyn_cast_or_null<ProtocolDecl>(Lookup.getSingleTypeResult()))
    Proto->setKnownProtocolKind(Kind);
}

void ASTContext::recordKnownProtocols(Module *Stdlib) {
#define PROTOCOL_WITH_NAME(Id, Name) \
  recordKnownProtocol(Stdlib, Name, KnownProtocolKind::Id);
#include "swift/AST/KnownProtocols.def"
}

Module *ASTContext::getLoadedModule(
    ArrayRef<std::pair<Identifier, SourceLoc>> ModulePath) const {
  assert(!ModulePath.empty());

  // TODO: Swift submodules.
  if (ModulePath.size() == 1) {
    return getLoadedModule(ModulePath[0].first);
  }
  return nullptr;
}

Module *ASTContext::getLoadedModule(Identifier ModuleName) const {
  return LoadedModules.lookup(ModuleName);
}

void ASTContext::getVisibleTopLevelClangModules(
    SmallVectorImpl<clang::Module*> &Modules) const {
  getClangModuleLoader()->getClangPreprocessor().getHeaderSearchInfo().
    collectAllModules(Modules);
}

ArchetypeBuilder *ASTContext::getOrCreateArchetypeBuilder(
                    CanGenericSignature sig,
                    ModuleDecl *mod) {
  // Check whether we already have an archetype builder for this
  // signature and module.
  auto known = Impl.ArchetypeBuilders.find({sig, mod});
  if (known != Impl.ArchetypeBuilders.end())
    return known->second.get();

  // Create a new archetype builder with the given signature.
  auto builder = new ArchetypeBuilder(*mod, Diags);
  builder->addGenericSignature(sig, /*adoptArchetypes=*/false,
                               /*treatRequirementsAsExplicit=*/true);
  
  // Store this archetype builder.
  Impl.ArchetypeBuilders[{sig, mod}]
    = std::unique_ptr<ArchetypeBuilder>(builder);
  return builder;
}

void ASTContext::setArchetypeBuilder(CanGenericSignature sig,
                                     ModuleDecl *mod,
                                     std::unique_ptr<ArchetypeBuilder> builder) {
  if (Impl.ArchetypeBuilders.find({sig, mod})
        == Impl.ArchetypeBuilders.end()) {
    Impl.ArchetypeBuilders[{sig, mod}] = move(builder);
  }
}

Module *
ASTContext::getModule(ArrayRef<std::pair<Identifier, SourceLoc>> ModulePath) {
  assert(!ModulePath.empty());

  if (auto *M = getLoadedModule(ModulePath))
    return M;

  auto moduleID = ModulePath[0];
  for (auto &importer : Impl.ModuleLoaders) {
    if (Module *M = importer->loadModule(moduleID.second, ModulePath)) {
      if (ModulePath.size() == 1 &&
          (ModulePath[0].first == StdlibModuleName ||
           ModulePath[0].first == Id_Foundation))
        recordKnownProtocols(M);
      return M;
    }
  }

  return nullptr;
}

Module *ASTContext::getModuleByName(StringRef ModuleName) {
  SmallVector<std::pair<Identifier, SourceLoc>, 4>
  AccessPath;
  while (!ModuleName.empty()) {
    StringRef SubModuleName;
    std::tie(SubModuleName, ModuleName) = ModuleName.split('.');
    AccessPath.push_back({ getIdentifier(SubModuleName), SourceLoc() });
  }
  return getModule(AccessPath);
}

Module *ASTContext::getStdlibModule(bool loadIfAbsent) {
  if (TheStdlibModule)
    return TheStdlibModule;

  if (loadIfAbsent) {
    auto mutableThis = const_cast<ASTContext*>(this);
    TheStdlibModule =
      mutableThis->getModule({ std::make_pair(StdlibModuleName, SourceLoc()) });
  } else {
    TheStdlibModule = getLoadedModule(StdlibModuleName);
  }
  return TheStdlibModule;
}

Optional<RawComment> ASTContext::getRawComment(const Decl *D) {
  auto Known = Impl.RawComments.find(D);
  if (Known == Impl.RawComments.end())
    return None;

  return Known->second;
}

void ASTContext::setRawComment(const Decl *D, RawComment RC) {
  Impl.RawComments[D] = RC;
}

Optional<StringRef> ASTContext::getBriefComment(const Decl *D) {
  auto Known = Impl.BriefComments.find(D);
  if (Known == Impl.BriefComments.end())
    return None;

  return Known->second;
}

void ASTContext::setBriefComment(const Decl *D, StringRef Comment) {
  Impl.BriefComments[D] = Comment;
}

unsigned ValueDecl::getLocalDiscriminator() const {
  assert(getDeclContext()->isLocalContext());
  auto &discriminators = getASTContext().Impl.LocalDiscriminators;
  auto it = discriminators.find(this);
  if (it == discriminators.end())
    return 0;
  return it->second;
}

void ValueDecl::setLocalDiscriminator(unsigned index) {
  assert(getDeclContext()->isLocalContext());
  if (!index) {
    assert(!getASTContext().Impl.LocalDiscriminators.count(this));
    return;
  }
  getASTContext().Impl.LocalDiscriminators.insert({this, index});
}

PatternBindingInitializer *
ASTContext::createPatternBindingContext(DeclContext *parent) {
  // Check for an existing context we can re-use.
  if (auto existing = Impl.UnusedPatternBindingContext) {
    Impl.UnusedPatternBindingContext = nullptr;
    existing->reset(parent);
    return existing;
  }

  return new (*this) PatternBindingInitializer(parent);
}
void ASTContext::destroyPatternBindingContext(PatternBindingInitializer *DC) {
  // There isn't much value in caching more than one of these.
  Impl.UnusedPatternBindingContext = DC;
}

DefaultArgumentInitializer *
ASTContext::createDefaultArgumentContext(DeclContext *fn, unsigned index) {
  // Check for an existing context we can re-use.
  if (auto existing = Impl.UnusedDefaultArgumentContext) {
    Impl.UnusedDefaultArgumentContext = nullptr;
    existing->reset(fn, index);
    return existing;
  }

  return new (*this) DefaultArgumentInitializer(fn, index);
}
void ASTContext::destroyDefaultArgumentContext(DefaultArgumentInitializer *DC) {
  // There isn't much value in caching more than one of these.
  Impl.UnusedDefaultArgumentContext = DC;
}

NormalProtocolConformance *
ASTContext::getConformance(Type conformingType,
                           ProtocolDecl *protocol,
                           SourceLoc loc,
                           DeclContext *dc,
                           ProtocolConformanceState state) {
  llvm::FoldingSetNodeID id;
  NormalProtocolConformance::Profile(id, protocol, dc);

  // Did we already record the normal conformance?
  void *insertPos;
  auto &normalConformances =
    Impl.getArena(AllocationArena::Permanent).NormalConformances;
  if (auto result = normalConformances.FindNodeOrInsertPos(id, insertPos))
    return result;

  // Build a new normal protocol conformance.
  auto result
    = new (*this, AllocationArena::Permanent)
      NormalProtocolConformance(conformingType, protocol, loc, dc, state);
  normalConformances.InsertNode(result, insertPos);

  return result;
}

SpecializedProtocolConformance *
ASTContext::getSpecializedConformance(Type type,
                                      ProtocolConformance *generic,
                                      ArrayRef<Substitution> substitutions) {
  llvm::FoldingSetNodeID id;
  SpecializedProtocolConformance::Profile(id, type, generic);

  // Figure out which arena this conformance should go into.
  AllocationArena arena = getArena(type->getRecursiveProperties());

  // Did we already record the specialized conformance?
  void *insertPos;
  auto &specializedConformances = Impl.getArena(arena).SpecializedConformances;
  if (auto result = specializedConformances.FindNodeOrInsertPos(id, insertPos))
    return result;

  // Build a new specialized conformance.
  substitutions = AllocateCopy(substitutions, arena);
  auto result
    = new (*this, arena) SpecializedProtocolConformance(type, generic,
                                                        substitutions);
  specializedConformances.InsertNode(result, insertPos);
  return result;
}

InheritedProtocolConformance *
ASTContext::getInheritedConformance(Type type, ProtocolConformance *inherited) {
  llvm::FoldingSetNodeID id;
  InheritedProtocolConformance::Profile(id, type, inherited);

  // Figure out which arena this conformance should go into.
  AllocationArena arena = getArena(type->getRecursiveProperties());

  // Did we already record the normal protocol conformance?
  void *insertPos;
  auto &inheritedConformances = Impl.getArena(arena).InheritedConformances;
  if (auto result
        = inheritedConformances.FindNodeOrInsertPos(id, insertPos))
    return result;

  // Build a new normal protocol conformance.
  auto result = new (*this, arena) InheritedProtocolConformance(type, inherited);
  inheritedConformances.InsertNode(result, insertPos);
  return result;
}

void ASTContext::recordConformanceLoader(Decl *decl, LazyMemberLoader *resolver,
                                         uint64_t contextData) {
  assert(Impl.ConformanceLoaders.count(decl) == 0 &&
         "already recorded conformance loader");
  Impl.ConformanceLoaders[decl] = { resolver, contextData };
}

std::pair<LazyMemberLoader *, uint64_t> ASTContext::takeConformanceLoader(
                                          Decl *decl) {
  auto known = Impl.ConformanceLoaders.find(decl);
  auto result = known->second;
  Impl.ConformanceLoaders.erase(known);
  return result;
}

void ASTContext::addDelayedConformanceDiag(
       NormalProtocolConformance *conformance,
       DelayedConformanceDiag fn) {
  Impl.DelayedConformanceDiags[conformance].push_back(std::move(fn));
}

std::vector<ASTContext::DelayedConformanceDiag>
ASTContext::takeDelayedConformanceDiags(NormalProtocolConformance *conformance){
  std::vector<ASTContext::DelayedConformanceDiag> result;
  auto known = Impl.DelayedConformanceDiags.find(conformance);
  if (known != Impl.DelayedConformanceDiags.end()) {
    result = std::move(known->second);
    Impl.DelayedConformanceDiags.erase(known);
  }
  return result;
}

size_t ASTContext::getTotalMemory() const {
  size_t Size = sizeof(*this) +
    // LoadedModules ?
    // ExternalDefinitions ?
    llvm::capacity_in_bytes(CanonicalGenericTypeParamTypeNames) +
    // RemappedTypes ?
    sizeof(Impl) +
    Impl.Allocator.getTotalMemory() +
    Impl.Cleanups.capacity() +
    llvm::capacity_in_bytes(Impl.ModuleLoaders) +
    llvm::capacity_in_bytes(Impl.RawComments) +
    llvm::capacity_in_bytes(Impl.BriefComments) +
    llvm::capacity_in_bytes(Impl.LocalDiscriminators) +
    llvm::capacity_in_bytes(Impl.ModuleTypes) +
    llvm::capacity_in_bytes(Impl.GenericParamTypes) +
    // Impl.GenericFunctionTypes ?
    // Impl.SILFunctionTypes ?
    llvm::capacity_in_bytes(Impl.SILBlockStorageTypes) +
    llvm::capacity_in_bytes(Impl.SILBoxTypes) +
    llvm::capacity_in_bytes(Impl.IntegerTypes) +
    // Impl.ProtocolCompositionTypes ?
    // Impl.BuiltinVectorTypes ?
    // Impl.GenericSignatures ?
    // Impl.CompoundNames ?
    Impl.OpenedExistentialArchetypes.getMemorySize() +
    Impl.Permanent.getTotalMemory();

    Size += getSolverMemory();

    return Size;
}

size_t ASTContext::getSolverMemory() const {
  size_t Size = 0;
  
  if (Impl.CurrentConstraintSolverArena) {
    Size += Impl.CurrentConstraintSolverArena->getTotalMemory();
  }
  
  return Size;
}

size_t ASTContext::Implementation::Arena::getTotalMemory() const {
  return sizeof(*this) +
    // TupleTypes ?
    llvm::capacity_in_bytes(MetatypeTypes) +
    llvm::capacity_in_bytes(ExistentialMetatypeTypes) +
    llvm::capacity_in_bytes(FunctionTypes) +
    llvm::capacity_in_bytes(ArraySliceTypes) +
    llvm::capacity_in_bytes(DictionaryTypes) +
    llvm::capacity_in_bytes(OptionalTypes) +
    llvm::capacity_in_bytes(ImplicitlyUnwrappedOptionalTypes) +
    llvm::capacity_in_bytes(ParenTypes) +
    llvm::capacity_in_bytes(ReferenceStorageTypes) +
    llvm::capacity_in_bytes(LValueTypes) +
    llvm::capacity_in_bytes(InOutTypes) +
    llvm::capacity_in_bytes(SubstitutedTypes) +
    llvm::capacity_in_bytes(DependentMemberTypes) +
    llvm::capacity_in_bytes(DynamicSelfTypes) +
    // EnumTypes ?
    // StructTypes ?
    // ClassTypes ?
    // UnboundGenericTypes ?
    // BoundGenericTypes ?
    llvm::capacity_in_bytes(BoundGenericSubstitutions);
    // NormalConformances ?
    // SpecializedConformances ?
    // InheritedConformances ?
}

namespace {
  /// Produce a deterministic ordering of the given declarations.
  class OrderDeclarations {
    SourceManager &SrcMgr;

  public:
    OrderDeclarations(SourceManager &srcMgr) : SrcMgr(srcMgr) { }

    bool operator()(ValueDecl *lhs, ValueDecl *rhs) const {
      // If the declarations come from different modules, order based on the
      // module.
      Module *lhsModule = lhs->getDeclContext()->getParentModule();
      Module *rhsModule = rhs->getDeclContext()->getParentModule();
      if (lhsModule != rhsModule) {
        return lhsModule->getName().str() < rhsModule->getName().str();
      }

      // If the two declarations are in the same source file, order based on
      // location within that source file.
      SourceFile *lhsSF = lhs->getDeclContext()->getParentSourceFile();
      SourceFile *rhsSF = rhs->getDeclContext()->getParentSourceFile();
      if (lhsSF == rhsSF) {
        // If only one location is valid, the valid location comes first.
        if (lhs->getLoc().isValid() != rhs->getLoc().isValid()) {
          return lhs->getLoc().isValid();
        }

        // Prefer the declaration that comes first in the source file.
        return SrcMgr.isBeforeInBuffer(lhs->getLoc(), rhs->getLoc());
      }

      // The declarations are in different source files (or unknown source
      // files) of the same module. Order based on name.
      // FIXME: This isn't a total ordering.
      return lhs->getFullName() < rhs->getFullName();
    }
  };

  /// Produce a deterministic ordering of the given declarations with
  /// a bias that favors declarations in the given source file and
  /// members of a class.
  class OrderDeclarationsWithSourceFileAndClassBias {
    SourceManager &SrcMgr;
    SourceFile &SF;

  public:
    OrderDeclarationsWithSourceFileAndClassBias(SourceManager &srcMgr, 
                                                SourceFile &sf)
      : SrcMgr(srcMgr), SF(sf) { }

    bool operator()(ValueDecl *lhs, ValueDecl *rhs) const {
      // Check whether the declarations are in a class.
      bool lhsInClass = isa<ClassDecl>(lhs->getDeclContext());
      bool rhsInClass = isa<ClassDecl>(rhs->getDeclContext());
      if (lhsInClass != rhsInClass)
        return lhsInClass;

      // If the two declarations are in different source files, and one of those
      // source files is the source file we're biasing toward, prefer that
      // declaration.
      SourceFile *lhsSF = lhs->getDeclContext()->getParentSourceFile();
      SourceFile *rhsSF = rhs->getDeclContext()->getParentSourceFile();
      if (lhsSF != rhsSF) {
        if (lhsSF == &SF) return true;
        if (rhsSF == &SF) return false;
      }

      // Fall back to the normal deterministic ordering.
      return OrderDeclarations(SrcMgr)(lhs, rhs);
    }
  };
}

/// Compute the information used to describe an Objective-C redeclaration.
std::pair<unsigned, DeclName> swift::getObjCMethodDiagInfo(
                                AbstractFunctionDecl *member) {
  if (isa<ConstructorDecl>(member))
    return { 0 + member->isImplicit(), member->getFullName() };

  if (isa<DestructorDecl>(member))
    return { 2 + member->isImplicit(), member->getFullName() };

  auto func = cast<FuncDecl>(member);
  switch (func->getAccessorKind()) {
  case AccessorKind::IsAddressor:
  case AccessorKind::IsDidSet:
  case AccessorKind::IsMaterializeForSet:
  case AccessorKind::IsMutableAddressor:
  case AccessorKind::IsWillSet:
    llvm_unreachable("Not an Objective-C entry point");

  case AccessorKind::IsGetter:
    if (auto var = dyn_cast<VarDecl>(func->getAccessorStorageDecl()))
      return { 5, var->getFullName() };

    return { 6, Identifier() };

  case AccessorKind::IsSetter:
    if (auto var = dyn_cast<VarDecl>(func->getAccessorStorageDecl()))
      return { 7, var->getFullName() };
    return { 8, Identifier() };

  case AccessorKind::NotAccessor:
    // Normal method.
    return { 4, func->getFullName() };
  }
}

void ASTContext::diagnoseAttrsRequiringFoundation(SourceFile &SF) {
  bool ImportsFoundationModule = false;

  if (SF.Kind == SourceFileKind::SIL ||
      !LangOpts.EnableObjCAttrRequiresFoundation)
    return;

  SF.forAllVisibleModules([&](Module::ImportedModule import) {
    if (import.second->getName() == Id_Foundation)
      ImportsFoundationModule = true;
  });

  if (ImportsFoundationModule)
    return;

  for (auto &Attr : SF.AttrsRequiringFoundation) {
    // If we've already diagnosed this attribute, keep going.
    if (!Attr.second)
      continue;

    Diags.diagnose(Attr.second->getLocation(),
                   diag::attr_used_without_required_module,
                   Attr.second, Id_Foundation)
      .highlight(Attr.second->getRangeWithAt());

    // Don't diagnose this again.
    Attr.second = nullptr;
  }
}

void ASTContext::recordObjCMethod(AbstractFunctionDecl *func) {
  // If this method comes from Objective-C, ignore it.
  if (func->hasClangNode())
    return;

  Impl.ObjCMethods.push_back(func);
}

/// Lookup for an Objective-C method with the given selector in the
/// given class type or any of its superclasses.
static AbstractFunctionDecl *lookupObjCMethodInType(
                               Type classType,
                               ObjCSelector selector,
                               bool isInstanceMethod,
                               bool isInitializer,
                               SourceManager &srcMgr,
                               bool inheritingInits = true) {
  // Dig out the declaration of the class.
  auto classDecl = classType->getClassOrBoundGenericClass();
  if (!classDecl)
    return nullptr;

  // Look for an Objective-C method in this class.
  auto methods = classDecl->lookupDirect(selector, isInstanceMethod);
  if (!methods.empty()) {
    // If we aren't inheriting initializers, remove any initializers from the
    // list.
    if (!inheritingInits &&
        std::find_if(methods.begin(), methods.end(),
                     [](AbstractFunctionDecl *func) {
                       return isa<ConstructorDecl>(func);
                     }) != methods.end()) {
      SmallVector<AbstractFunctionDecl *, 4> nonInitMethods;
      std::copy_if(methods.begin(), methods.end(),
                   std::back_inserter(nonInitMethods),
                   [&](AbstractFunctionDecl *func) {
                     return !isa<ConstructorDecl>(func);
                   });
      if (nonInitMethods.empty())
        return nullptr;

      return *std::min_element(nonInitMethods.begin(), nonInitMethods.end(),
                               OrderDeclarations(srcMgr));
    }

    return *std::min_element(methods.begin(), methods.end(),
                             OrderDeclarations(srcMgr));
  }

  // Recurse into the superclass.
  if (!classDecl->hasSuperclass())
    return nullptr;

  // Determine whether we are (still) inheriting initializers.
  inheritingInits = inheritingInits &&
                    classDecl->inheritsSuperclassInitializers(nullptr);
  if (isInitializer && !inheritingInits)
    return nullptr;

  return lookupObjCMethodInType(classDecl->getSuperclass(), selector,
                                isInstanceMethod, isInitializer, srcMgr,
                                inheritingInits);
}

void AbstractFunctionDecl::setForeignErrorConvention(
                                         const ForeignErrorConvention &conv) {
  assert(isBodyThrowing() && "setting error convention on non-throwing decl");
  auto &conventionsMap = getASTContext().Impl.ForeignErrorConventions;
  assert(!conventionsMap.count(this) && "error convention already set");
  conventionsMap.insert({this, conv});
}

Optional<ForeignErrorConvention>
AbstractFunctionDecl::getForeignErrorConvention() const {
  if (!isObjC() || !isBodyThrowing()) return None;
  auto &conventionsMap = getASTContext().Impl.ForeignErrorConventions;
  auto it = conventionsMap.find(this);
  if (it == conventionsMap.end()) return None;
  return it->second;
}

bool ASTContext::diagnoseUnintendedObjCMethodOverrides(SourceFile &sf) {
  // Capture the methods in this source file.
  llvm::SmallVector<AbstractFunctionDecl *, 4> methods;
  auto captureMethodInSourceFile = [&](AbstractFunctionDecl *method) -> bool {
    if (method->getDeclContext()->getParentSourceFile() == &sf) {
      methods.push_back(method);
      return true;
    }

    return false;
  };
  Impl.ObjCMethods.erase(std::remove_if(Impl.ObjCMethods.begin(),
                                        Impl.ObjCMethods.end(),
                                        captureMethodInSourceFile),
                         Impl.ObjCMethods.end());

  // If no Objective-C methods were defined in this file, we're done.
  if (methods.empty())
    return false;

  // Sort the methods by declaration order.
  std::sort(methods.begin(), methods.end(), OrderDeclarations(SourceMgr));

  // For each Objective-C method declared in this file, check whether
  // it overrides something in one of its superclasses. We
  // intentionally don't respect access control here, since everything
  // is visible to the Objective-C runtime.
  bool diagnosedAny = false;
  for (auto method : methods) {
    // If the method has an @objc override, we don't need to do any
    // more checking.
    if (auto overridden = method->getOverriddenDecl()) {
      if (overridden->isObjC())
        continue;
    }

    // Skip deinitializers.
    if (isa<DestructorDecl>(method))
      continue;

    // Skip invalid declarations.
    if (method->isInvalid())
      continue;

    // Skip declarations with an invalid 'override' attribute on them.
    if (auto attr = method->getAttrs().getAttribute<OverrideAttr>(true)) {
      if (attr->isInvalid())
        continue;
    }

    auto classDecl = method->getDeclContext()->isClassOrClassExtensionContext();
    if (!classDecl)
      continue; // error-recovery path, only

    if (!classDecl->hasSuperclass())
      continue;

    // Look for a method that we have overridden in one of our
    // superclasses.
    // Note: This should be treated as a lookup for intra-module dependency
    // purposes, but a subclass already depends on its superclasses and any
    // extensions for many other reasons.
    auto selector = method->getObjCSelector(nullptr);
    AbstractFunctionDecl *overriddenMethod
      = lookupObjCMethodInType(classDecl->getSuperclass(),
                               selector,
                               method->isObjCInstanceMethod(),
                               isa<ConstructorDecl>(method),
                               SourceMgr);
    if (!overriddenMethod)
      continue;

    // Ignore stub implementations.
    if (auto overriddenCtor = dyn_cast<ConstructorDecl>(overriddenMethod)) {
      if (overriddenCtor->hasStubImplementation())
        continue;
    }

    // Diagnose the override.
    auto methodDiagInfo = getObjCMethodDiagInfo(method);
    auto overriddenDiagInfo = getObjCMethodDiagInfo(overriddenMethod);
    Diags.diagnose(method, diag::objc_override_other,
                   methodDiagInfo.first,
                   methodDiagInfo.second,
                   overriddenDiagInfo.first,
                   overriddenDiagInfo.second,
                   selector,
                   overriddenMethod->getDeclContext()
                     ->getDeclaredInterfaceType());
    const ValueDecl *overriddenDecl = overriddenMethod;
    if (overriddenMethod->isImplicit())
      if (auto func = dyn_cast<FuncDecl>(overriddenMethod))
        if (auto storage = func->getAccessorStorageDecl())
          overriddenDecl = storage;
    Diags.diagnose(overriddenDecl, diag::objc_declared_here,
                   overriddenDiagInfo.first, overriddenDiagInfo.second);

    diagnosedAny = true;
  }

  return diagnosedAny;
}

void ASTContext::recordObjCMethodConflict(ClassDecl *classDecl,
                                          ObjCSelector selector,
                                          bool isInstance) {
  Impl.ObjCMethodConflicts.push_back(std::make_tuple(classDecl, selector,
                                                     isInstance));
}

/// Retrieve the source file for the given Objective-C member conflict.
static MutableArrayRef<AbstractFunctionDecl *>
getObjCMethodConflictDecls(const ObjCMethodConflict &conflict) {
  ClassDecl *classDecl = std::get<0>(conflict);
  ObjCSelector selector = std::get<1>(conflict);
  bool isInstanceMethod = std::get<2>(conflict);

  return classDecl->lookupDirect(selector, isInstanceMethod);
}

/// Given a set of conflicting Objective-C methods, remove any methods
/// that are legitimately overridden in Objective-C, i.e., because
/// they occur in different modules, one is defined in the class, and
/// the other is defined in an extension (category) thereof.
static void removeValidObjCConflictingMethods(
              MutableArrayRef<AbstractFunctionDecl *> &methods) {
  // Erase any invalid or stub declarations. We don't want to complain about
  // them, because we might already have complained about
  // redeclarations based on Swift matching.
  auto newEnd = std::remove_if(methods.begin(), methods.end(),
                               [&](AbstractFunctionDecl *method) {
                                 if (method->isInvalid())
                                   return true;

                                 if (auto func = dyn_cast<FuncDecl>(method)) {
                                   if (func->isAccessor()) {
                                     return func->getAccessorStorageDecl()
                                             ->isInvalid();
                                   }

                                   return false;
                                 } 
                                 
                                 if (auto ctor 
                                       = dyn_cast<ConstructorDecl>(method)) {
                                   if (ctor->hasStubImplementation())
                                     return true;

                                   return false;
                                 }

                                 return false;
                               });
  methods = methods.slice(0, newEnd - methods.begin());
}

/// Determine whether the should associate a conflict among the given
/// set of methods with the specified source file.
static bool shouldAssociateConflictWithSourceFile(
              SourceFile &sf, 
              ArrayRef<AbstractFunctionDecl *> methods) {
  bool anyInSourceFile = false;
  bool anyInOtherSourceFile = false;
  bool anyClassMethodsInSourceFile = false;
  for (auto method : methods) {
    // Skip methods in the class itself; we want to only diagnose
    // those if there is a conflict within that file.
    if (isa<ClassDecl>(method->getDeclContext())) {
      if (method->getParentSourceFile() == &sf)
        anyClassMethodsInSourceFile = true;
      continue;
    }

    if (method->getParentSourceFile() == &sf)
      anyInSourceFile = true;
    else
      anyInOtherSourceFile = true;
  }

  return anyInSourceFile || 
    (!anyInOtherSourceFile && anyClassMethodsInSourceFile);
}

bool ASTContext::diagnoseObjCMethodConflicts(SourceFile &sf) {
  // If there were no conflicts, we're done.
  if (Impl.ObjCMethodConflicts.empty())
    return false;

  // Partition the set of conflicts to put the conflicts that involve
  // this source file at the end.
  auto firstLocalConflict
    = std::partition(Impl.ObjCMethodConflicts.begin(),
                     Impl.ObjCMethodConflicts.end(),
                     [&](const ObjCMethodConflict &conflict) -> bool {
                       auto decls = getObjCMethodConflictDecls(conflict);
                       if (shouldAssociateConflictWithSourceFile(sf, decls)) {
                         // It's in this source file. Sort the conflict
                         // declarations. We'll use this later.
                         std::sort(
                           decls.begin(), decls.end(),
                           OrderDeclarationsWithSourceFileAndClassBias(
                             SourceMgr, sf));

                         return false;
                       }

                       return true;
                     });

  // If there were no local conflicts, we're done.
  unsigned numLocalConflicts
    = Impl.ObjCMethodConflicts.end() - firstLocalConflict;
  if (numLocalConflicts == 0)
    return false;

  // Sort the set of conflicts so we get a deterministic order for
  // diagnostics. We use the first conflicting declaration in each set to
  // perform the sort.
  MutableArrayRef<ObjCMethodConflict> localConflicts(&*firstLocalConflict,
                                                     numLocalConflicts);
  std::sort(localConflicts.begin(), localConflicts.end(),
            [&](const ObjCMethodConflict &lhs, const ObjCMethodConflict &rhs) {
              OrderDeclarations ordering(SourceMgr);
              return ordering(getObjCMethodConflictDecls(lhs)[1],
                              getObjCMethodConflictDecls(rhs)[1]);
            });

  // Diagnose each conflict.
  bool anyConflicts = false;
  for (const ObjCMethodConflict &conflict : localConflicts) {
    ObjCSelector selector = std::get<1>(conflict);

    auto methods = getObjCMethodConflictDecls(conflict);

    // Prune out cases where it is acceptable to have a conflict.
    removeValidObjCConflictingMethods(methods);
    if (methods.size() < 2)
      continue;

    // Diagnose the conflict.
    anyConflicts = true;

    // If the first method has a valid source location but the first conflicting
    // declaration does not, swap them so the primary diagnostic has a useful
    // source location.
    if (methods[1]->getLoc().isInvalid() && methods[0]->getLoc().isValid()) {
      std::swap(methods[0], methods[1]);
    }

    auto originalMethod = methods.front();
    auto conflictingMethods = methods.slice(1);

    auto origDiagInfo = getObjCMethodDiagInfo(originalMethod);
    for (auto conflictingDecl : conflictingMethods) {
      auto diagInfo = getObjCMethodDiagInfo(conflictingDecl);

      const ValueDecl *originalDecl = originalMethod;
      if (originalMethod->isImplicit())
        if (auto func = dyn_cast<FuncDecl>(originalMethod))
          if (auto storage = func->getAccessorStorageDecl())
            originalDecl = storage;

      if (diagInfo == origDiagInfo) {
        Diags.diagnose(conflictingDecl, diag::objc_redecl_same,
                       diagInfo.first, diagInfo.second, selector);
        Diags.diagnose(originalDecl, diag::invalid_redecl_prev,
                       originalDecl->getName());
      } else {
        Diags.diagnose(conflictingDecl, diag::objc_redecl,
                       diagInfo.first,
                       diagInfo.second,
                       origDiagInfo.first,
                       origDiagInfo.second,
                       selector);
        Diags.diagnose(originalDecl, diag::objc_declared_here,
                       origDiagInfo.first, origDiagInfo.second);
      }
    }
  }

  // Erase the local conflicts from the list of conflicts.
  Impl.ObjCMethodConflicts.erase(firstLocalConflict,
                                 Impl.ObjCMethodConflicts.end());

  return anyConflicts;
}

void ASTContext::recordObjCUnsatisfiedOptReq(DeclContext *dc,
                                             AbstractFunctionDecl *req) {
  Impl.ObjCUnsatisfiedOptReqs.push_back(ObjCUnsatisfiedOptReq(dc, req));
}

/// Retrieve the source location associated with this declaration
/// context.
static SourceLoc getDeclContextLoc(DeclContext *dc) {
  if (auto ext = dyn_cast<ExtensionDecl>(dc))
    return ext->getLoc();

  return cast<NominalTypeDecl>(dc)->getLoc();
}

bool ASTContext::diagnoseObjCUnsatisfiedOptReqConflicts(SourceFile &sf) {
  // If there are no unsatisfied, optional @objc requirements, we're done.
  if (Impl.ObjCUnsatisfiedOptReqs.empty())
    return false;

  // Partition the set of unsatisfied requirements to put the
  // conflicts that involve this source file at the end.
  auto firstLocalReq
    = std::partition(Impl.ObjCUnsatisfiedOptReqs.begin(),
                     Impl.ObjCUnsatisfiedOptReqs.end(),
                     [&](const ObjCUnsatisfiedOptReq &unsatisfied) -> bool {
                       return &sf != unsatisfied.first->getParentSourceFile();
                     });

  // If there were no local unsatisfied requirements, we're done.
  unsigned numLocalReqs
    = Impl.ObjCUnsatisfiedOptReqs.end() - firstLocalReq;
  if (numLocalReqs == 0)
    return false;

  // Sort the set of local unsatisfied requirements, so we get a
  // deterministic order for diagnostics.
  MutableArrayRef<ObjCUnsatisfiedOptReq> localReqs(&*firstLocalReq,
                                                   numLocalReqs);
  std::sort(localReqs.begin(), localReqs.end(),
            [&](const ObjCUnsatisfiedOptReq &lhs,
                const ObjCUnsatisfiedOptReq &rhs) -> bool {
              return SourceMgr.isBeforeInBuffer(getDeclContextLoc(lhs.first),
                                                getDeclContextLoc(rhs.first));
            });

  // Check each of the unsatisfied optional requirements.
  bool anyDiagnosed = false;
  for (const auto &unsatisfied : localReqs) {
    // Check whether there is a conflict here.
    ClassDecl *classDecl = unsatisfied.first->isClassOrClassExtensionContext();
    auto req = unsatisfied.second;
    auto selector = req->getObjCSelector();
    bool isInstanceMethod = req->isInstanceMember();
    // FIXME: Also look in superclasses?
    auto conflicts = classDecl->lookupDirect(selector, isInstanceMethod);
    if (conflicts.empty())
      continue;

    // Diagnose the conflict.
    auto reqDiagInfo = getObjCMethodDiagInfo(unsatisfied.second);
    auto conflictDiagInfo = getObjCMethodDiagInfo(conflicts[0]);
    auto protocolName
      = cast<ProtocolDecl>(req->getDeclContext())->getFullName();
    Diags.diagnose(conflicts[0],
                   diag::objc_optional_requirement_conflict,
                   conflictDiagInfo.first,
                   conflictDiagInfo.second,
                   reqDiagInfo.first,
                   reqDiagInfo.second,
                   selector,
                   protocolName);
    Diags.diagnose(getDeclContextLoc(unsatisfied.first),
                   diag::protocol_conformance_here,
                   true,
                   classDecl->getFullName(),
                   protocolName);
    Diags.diagnose(req, diag::protocol_requirement_here,
                   reqDiagInfo.second);

    anyDiagnosed = true;
  }

  // Erase the local unsatisfied requirements from the list.
  Impl.ObjCUnsatisfiedOptReqs.erase(firstLocalReq,
                                    Impl.ObjCUnsatisfiedOptReqs.end());

  return anyDiagnosed;
}

Optional<KnownFoundationEntity> swift::getKnownFoundationEntity(StringRef name){
  return llvm::StringSwitch<Optional<KnownFoundationEntity>>(name)
#define FOUNDATION_ENTITY(Name) .Case(#Name, KnownFoundationEntity::Name)
#include "swift/AST/KnownFoundationEntities.def"
    .Default(None);
}

bool swift::nameConflictsWithStandardLibrary(KnownFoundationEntity entity) {
  switch (entity) {
  case KnownFoundationEntity::NSArray:
  case KnownFoundationEntity::NSDictionary:
  case KnownFoundationEntity::NSInteger:
  case KnownFoundationEntity::NSRange:
  case KnownFoundationEntity::NSSet:
  case KnownFoundationEntity::NSString:
    return true;

  case KnownFoundationEntity::NSCopying:
  case KnownFoundationEntity::NSError:
  case KnownFoundationEntity::NSErrorPointer:
  case KnownFoundationEntity::NSNumber:
  case KnownFoundationEntity::NSObject:
  case KnownFoundationEntity::NSStringEncoding:
  case KnownFoundationEntity::NSUInteger:
  case KnownFoundationEntity::NSURL:
  case KnownFoundationEntity::NSZone:
    return false;
  }
}

StringRef ASTContext::getSwiftName(KnownFoundationEntity kind) {
  StringRef objcName;
  switch (kind) {
#define FOUNDATION_ENTITY(Name) case KnownFoundationEntity::Name:  \
    objcName = #Name;                                             \
    break;
#include "swift/AST/KnownFoundationEntities.def"
  }

  // If we're omitting needless words and the name won't conflict with
  // something in the standard library, strip the prefix off the Swift
  // name.
<<<<<<< HEAD
  //if (LangOpts.OmitNeedlessWords && !nameConflictsWithStandardLibrary(kind))
    //return objcName.substr(2);
=======
  if (LangOpts.OmitNeedlessWords && LangOpts.StripNSPrefix &&
      !nameConflictsWithStandardLibrary(kind))
    return objcName.substr(2);
>>>>>>> 5869d049

  return objcName;
}

void ASTContext::dumpArchetypeContext(ArchetypeType *archetype,
                                      unsigned indent) const {
  dumpArchetypeContext(archetype, llvm::errs(), indent);
}

void ASTContext::dumpArchetypeContext(ArchetypeType *archetype,
                                      llvm::raw_ostream &os,
                                      unsigned indent) const {
  auto knownDC = ArchetypeContexts.find(archetype);
  if (knownDC != ArchetypeContexts.end())
    knownDC->second->printContext(os, indent);
}

//===----------------------------------------------------------------------===//
// Type manipulation routines.
//===----------------------------------------------------------------------===//

// Simple accessors.
Type ErrorType::get(const ASTContext &C) { return C.TheErrorType; }

BuiltinIntegerType *BuiltinIntegerType::get(BuiltinIntegerWidth BitWidth,
                                            const ASTContext &C) {
  BuiltinIntegerType *&Result = C.Impl.IntegerTypes[BitWidth];
  if (Result == 0)
    Result = new (C, AllocationArena::Permanent) BuiltinIntegerType(BitWidth,C);
  return Result;
}

BuiltinVectorType *BuiltinVectorType::get(const ASTContext &context,
                                          Type elementType,
                                          unsigned numElements) {
  llvm::FoldingSetNodeID id;
  BuiltinVectorType::Profile(id, elementType, numElements);

  void *insertPos;
  if (BuiltinVectorType *vecType
        = context.Impl.BuiltinVectorTypes.FindNodeOrInsertPos(id, insertPos))
    return vecType;

  assert(elementType->isCanonical() && "Non-canonical builtin vector?");
  BuiltinVectorType *vecTy
    = new (context, AllocationArena::Permanent)
       BuiltinVectorType(context, elementType, numElements);
  context.Impl.BuiltinVectorTypes.InsertNode(vecTy, insertPos);
  return vecTy;
}


ParenType *ParenType::get(const ASTContext &C, Type underlying) {
  auto properties = underlying->getRecursiveProperties();
  auto arena = getArena(properties);
  ParenType *&Result = C.Impl.getArena(arena).ParenTypes[underlying];
  if (Result == 0) {
    Result = new (C, arena) ParenType(underlying, properties);
  }
  return Result;
}

CanTupleType TupleType::getEmpty(const ASTContext &C) {
  return cast<TupleType>(CanType(C.TheEmptyTupleType));
}

void TupleType::Profile(llvm::FoldingSetNodeID &ID,
                        ArrayRef<TupleTypeElt> Fields) {
  ID.AddInteger(Fields.size());
  for (const TupleTypeElt &Elt : Fields) {
    ID.AddPointer(Elt.NameAndVariadic.getOpaqueValue());
    ID.AddPointer(Elt.getType().getPointer());
    ID.AddInteger(static_cast<unsigned>(Elt.getDefaultArgKind()));
  }
}

/// getTupleType - Return the uniqued tuple type with the specified elements.
Type TupleType::get(ArrayRef<TupleTypeElt> Fields, const ASTContext &C) {
  if (Fields.size() == 1 && !Fields[0].isVararg() && !Fields[0].hasName()
      && Fields[0].getDefaultArgKind() == DefaultArgumentKind::None)
    return ParenType::get(C, Fields[0].getType());

  RecursiveTypeProperties properties;
  for (const TupleTypeElt &Elt : Fields) {
    if (Elt.getType())
      properties |= Elt.getType()->getRecursiveProperties();
    if (Elt.getDefaultArgKind() != DefaultArgumentKind::None)
      properties |= RecursiveTypeProperties::HasDefaultParameter;
  }

  auto arena = getArena(properties);


  void *InsertPos = 0;
  // Check to see if we've already seen this tuple before.
  llvm::FoldingSetNodeID ID;
  TupleType::Profile(ID, Fields);

  if (TupleType *TT
        = C.Impl.getArena(arena).TupleTypes.FindNodeOrInsertPos(ID,InsertPos))
    return TT;

  // Make a copy of the fields list into ASTContext owned memory.
  TupleTypeElt *FieldsCopy =
    C.AllocateCopy<TupleTypeElt>(Fields.begin(), Fields.end(), arena);

  bool IsCanonical = true;   // All canonical elts means this is canonical.
  for (const TupleTypeElt &Elt : Fields) {
    if (Elt.getType().isNull() || !Elt.getType()->isCanonical()) {
      IsCanonical = false;
      break;
    }
  }

  Fields = ArrayRef<TupleTypeElt>(FieldsCopy, Fields.size());

  TupleType *New = new (C, arena) TupleType(Fields, IsCanonical ? &C : 0,
                                            properties);
  C.Impl.getArena(arena).TupleTypes.InsertNode(New, InsertPos);
  return New;
}

void UnboundGenericType::Profile(llvm::FoldingSetNodeID &ID,
                                 NominalTypeDecl *TheDecl, Type Parent) {
  ID.AddPointer(TheDecl);
  ID.AddPointer(Parent.getPointer());
}

UnboundGenericType* UnboundGenericType::get(NominalTypeDecl *TheDecl,
                                            Type Parent,
                                            const ASTContext &C) {
  llvm::FoldingSetNodeID ID;
  UnboundGenericType::Profile(ID, TheDecl, Parent);
  void *InsertPos = 0;
  RecursiveTypeProperties properties;
  if (Parent) properties |= Parent->getRecursiveProperties();
  auto arena = getArena(properties);

  if (auto unbound = C.Impl.getArena(arena).UnboundGenericTypes
                        .FindNodeOrInsertPos(ID, InsertPos))
    return unbound;

  auto result = new (C, arena) UnboundGenericType(TheDecl, Parent, C,
                                                  properties);
  C.Impl.getArena(arena).UnboundGenericTypes.InsertNode(result, InsertPos);
  return result;
}

void BoundGenericType::Profile(llvm::FoldingSetNodeID &ID,
                               NominalTypeDecl *TheDecl, Type Parent,
                               ArrayRef<Type> GenericArgs,
                               RecursiveTypeProperties &properties) {
  ID.AddPointer(TheDecl);
  ID.AddPointer(Parent.getPointer());
  if (Parent) properties |= Parent->getRecursiveProperties();
  ID.AddInteger(GenericArgs.size());
  for (Type Arg : GenericArgs) {
    ID.AddPointer(Arg.getPointer());
    properties |= Arg->getRecursiveProperties();
  }
}

BoundGenericType::BoundGenericType(TypeKind theKind,
                                   NominalTypeDecl *theDecl,
                                   Type parent,
                                   ArrayRef<Type> genericArgs,
                                   const ASTContext *context,
                                   RecursiveTypeProperties properties)
  : TypeBase(theKind, context, properties),
    TheDecl(theDecl), Parent(parent), GenericArgs(genericArgs)
{
}

BoundGenericType *BoundGenericType::get(NominalTypeDecl *TheDecl,
                                        Type Parent,
                                        ArrayRef<Type> GenericArgs) {
  ASTContext &C = TheDecl->getDeclContext()->getASTContext();
  llvm::FoldingSetNodeID ID;
  RecursiveTypeProperties properties;
  BoundGenericType::Profile(ID, TheDecl, Parent, GenericArgs, properties);

  auto arena = getArena(properties);

  void *InsertPos = 0;
  if (BoundGenericType *BGT =
        C.Impl.getArena(arena).BoundGenericTypes.FindNodeOrInsertPos(ID,
                                                                     InsertPos))
    return BGT;

  ArrayRef<Type> ArgsCopy = C.AllocateCopy(GenericArgs, arena);
  bool IsCanonical = !Parent || Parent->isCanonical();
  if (IsCanonical) {
    for (Type Arg : GenericArgs) {
      if (!Arg->isCanonical()) {
        IsCanonical = false;
        break;
      }
    }
  }

  BoundGenericType *newType;
  if (auto theClass = dyn_cast<ClassDecl>(TheDecl)) {
    newType = new (C, arena) BoundGenericClassType(theClass, Parent, ArgsCopy,
                                                   IsCanonical ? &C : 0,
                                                   properties);
  } else if (auto theStruct = dyn_cast<StructDecl>(TheDecl)) {
    newType = new (C, arena) BoundGenericStructType(theStruct, Parent, ArgsCopy,
                                                    IsCanonical ? &C : 0,
                                                    properties);
  } else {
    auto theEnum = cast<EnumDecl>(TheDecl);
    newType = new (C, arena) BoundGenericEnumType(theEnum, Parent, ArgsCopy,
                                                   IsCanonical ? &C : 0,
                                                   properties);
  }
  C.Impl.getArena(arena).BoundGenericTypes.InsertNode(newType, InsertPos);

  return newType;
}

NominalType *NominalType::get(NominalTypeDecl *D, Type Parent, const ASTContext &C) {
  switch (D->getKind()) {
  case DeclKind::Enum:
    return EnumType::get(cast<EnumDecl>(D), Parent, C);
  case DeclKind::Struct:
    return StructType::get(cast<StructDecl>(D), Parent, C);
  case DeclKind::Class:
    return ClassType::get(cast<ClassDecl>(D), Parent, C);
  case DeclKind::Protocol: {
    return ProtocolType::get(cast<ProtocolDecl>(D), C);
  }

  default:
    llvm_unreachable("Not a nominal declaration!");
  }
}

EnumType::EnumType(EnumDecl *TheDecl, Type Parent, const ASTContext &C,
                     RecursiveTypeProperties properties)
  : NominalType(TypeKind::Enum, &C, TheDecl, Parent, properties) { }

EnumType *EnumType::get(EnumDecl *D, Type Parent, const ASTContext &C) {
  llvm::FoldingSetNodeID id;
  EnumType::Profile(id, D, Parent);

  RecursiveTypeProperties properties;
  if (Parent) properties |= Parent->getRecursiveProperties();
  auto arena = getArena(properties);

  void *insertPos = 0;
  if (auto enumTy
        = C.Impl.getArena(arena).EnumTypes.FindNodeOrInsertPos(id, insertPos))
    return enumTy;

  auto enumTy = new (C, arena) EnumType(D, Parent, C, properties);
  C.Impl.getArena(arena).EnumTypes.InsertNode(enumTy, insertPos);
  return enumTy;
}

void EnumType::Profile(llvm::FoldingSetNodeID &ID, EnumDecl *D, Type Parent) {
  ID.AddPointer(D);
  ID.AddPointer(Parent.getPointer());
}

StructType::StructType(StructDecl *TheDecl, Type Parent, const ASTContext &C,
                       RecursiveTypeProperties properties)
  : NominalType(TypeKind::Struct, &C, TheDecl, Parent, properties) { }

StructType *StructType::get(StructDecl *D, Type Parent, const ASTContext &C) {
  llvm::FoldingSetNodeID id;
  StructType::Profile(id, D, Parent);

  RecursiveTypeProperties properties;
  if (Parent) properties |= Parent->getRecursiveProperties();
  auto arena = getArena(properties);

  void *insertPos = 0;
  if (auto structTy
        = C.Impl.getArena(arena).StructTypes.FindNodeOrInsertPos(id, insertPos))
    return structTy;

  auto structTy = new (C, arena) StructType(D, Parent, C, properties);
  C.Impl.getArena(arena).StructTypes.InsertNode(structTy, insertPos);
  return structTy;
}

void StructType::Profile(llvm::FoldingSetNodeID &ID, StructDecl *D, Type Parent) {
  ID.AddPointer(D);
  ID.AddPointer(Parent.getPointer());
}

ClassType::ClassType(ClassDecl *TheDecl, Type Parent, const ASTContext &C,
                     RecursiveTypeProperties properties)
  : NominalType(TypeKind::Class, &C, TheDecl, Parent, properties) { }

ClassType *ClassType::get(ClassDecl *D, Type Parent, const ASTContext &C) {
  llvm::FoldingSetNodeID id;
  ClassType::Profile(id, D, Parent);

  RecursiveTypeProperties properties;
  if (Parent) properties |= Parent->getRecursiveProperties();
  auto arena = getArena(properties);

  void *insertPos = 0;
  if (auto classTy
        = C.Impl.getArena(arena).ClassTypes.FindNodeOrInsertPos(id, insertPos))
    return classTy;

  auto classTy = new (C, arena) ClassType(D, Parent, C, properties);
  C.Impl.getArena(arena).ClassTypes.InsertNode(classTy, insertPos);
  return classTy;
}

void ClassType::Profile(llvm::FoldingSetNodeID &ID, ClassDecl *D, Type Parent) {
  ID.AddPointer(D);
  ID.AddPointer(Parent.getPointer());
}

ProtocolCompositionType *
ProtocolCompositionType::build(const ASTContext &C, ArrayRef<Type> Protocols) {
  // Check to see if we've already seen this protocol composition before.
  void *InsertPos = 0;
  llvm::FoldingSetNodeID ID;
  ProtocolCompositionType::Profile(ID, Protocols);
  if (ProtocolCompositionType *Result
        = C.Impl.ProtocolCompositionTypes.FindNodeOrInsertPos(ID, InsertPos))
    return Result;

  bool isCanonical = true;
  for (Type t : Protocols) {
    if (!t->isCanonical())
      isCanonical = false;
  }

  // Create a new protocol composition type.
  ProtocolCompositionType *New
    = new (C, AllocationArena::Permanent)
        ProtocolCompositionType(isCanonical ? &C : nullptr,
                                C.AllocateCopy(Protocols));
  C.Impl.ProtocolCompositionTypes.InsertNode(New, InsertPos);
  return New;
}

ReferenceStorageType *ReferenceStorageType::get(Type T, Ownership ownership,
                                                const ASTContext &C) {
  assert(ownership != Ownership::Strong &&
         "ReferenceStorageType is unnecessary for strong ownership");
  assert(!T->hasTypeVariable()); // not meaningful in type-checker
  auto properties = T->getRecursiveProperties();
  auto arena = getArena(properties);

  auto key = uintptr_t(T.getPointer()) | unsigned(ownership);
  auto &entry = C.Impl.getArena(arena).ReferenceStorageTypes[key];
  if (entry) return entry;


  switch (ownership) {
  case Ownership::Strong: llvm_unreachable("not possible");
  case Ownership::Unowned:
    return entry =
      new (C, arena) UnownedStorageType(T, T->isCanonical() ? &C : 0,
                                        properties);
  case Ownership::Weak:
    return entry =
      new (C, arena) WeakStorageType(T, T->isCanonical() ? &C : 0,
                                     properties);
  case Ownership::Unmanaged:
    return entry =
      new (C, arena) UnmanagedStorageType(T, T->isCanonical() ? &C : 0,
                                          properties);
  }
  llvm_unreachable("bad ownership");
}

AnyMetatypeType::AnyMetatypeType(TypeKind kind, const ASTContext *C,
                                 RecursiveTypeProperties properties,
                                 Type instanceType,
                                 Optional<MetatypeRepresentation> repr)
    : TypeBase(kind, C, properties), InstanceType(instanceType) {
  if (repr) {
    AnyMetatypeTypeBits.Representation = static_cast<char>(*repr) + 1;
  } else {
    AnyMetatypeTypeBits.Representation = 0;
  }
}

MetatypeType *MetatypeType::get(Type T, Optional<MetatypeRepresentation> Repr,
                                const ASTContext &Ctx) {
  auto properties = T->getRecursiveProperties();
  auto arena = getArena(properties);

  char reprKey;
  if (Repr.hasValue())
    reprKey = static_cast<char>(*Repr) + 1;
  else
    reprKey = 0;

  MetatypeType *&Entry = Ctx.Impl.getArena(arena).MetatypeTypes[{T, reprKey}];
  if (Entry) return Entry;

  return Entry = new (Ctx, arena) MetatypeType(T,
                                               T->isCanonical() ? &Ctx : 0,
                                               properties, Repr);
}

MetatypeType::MetatypeType(Type T, const ASTContext *C,
                           RecursiveTypeProperties properties,
                           Optional<MetatypeRepresentation> repr)
  : AnyMetatypeType(TypeKind::Metatype, C, properties, T, repr) {
}

ExistentialMetatypeType *
ExistentialMetatypeType::get(Type T, Optional<MetatypeRepresentation> repr,
                             const ASTContext &ctx) {
  auto properties = T->getRecursiveProperties();
  auto arena = getArena(properties);

  char reprKey;
  if (repr.hasValue())
    reprKey = static_cast<char>(*repr) + 1;
  else
    reprKey = 0;

  auto &entry = ctx.Impl.getArena(arena).ExistentialMetatypeTypes[{T, reprKey}];
  if (entry) return entry;

  return entry = new (ctx, arena) ExistentialMetatypeType(T,
                                               T->isCanonical() ? &ctx : 0,
                                               properties, repr);
}

ExistentialMetatypeType::ExistentialMetatypeType(Type T,
                                                 const ASTContext *C,
                                       RecursiveTypeProperties properties,
                                       Optional<MetatypeRepresentation> repr)
  : AnyMetatypeType(TypeKind::ExistentialMetatype, C, properties, T, repr) {
  if (repr) {
    assert(*repr != MetatypeRepresentation::Thin &&
           "creating a thin existential metatype?");
    assert(getASTContext().LangOpts.EnableObjCInterop ||
           *repr != MetatypeRepresentation::ObjC);
  }
}

ModuleType *ModuleType::get(Module *M) {
  ASTContext &C = M->getASTContext();

  ModuleType *&Entry = C.Impl.ModuleTypes[M];
  if (Entry) return Entry;

  return Entry = new (C, AllocationArena::Permanent) ModuleType(M, C);
}

DynamicSelfType *DynamicSelfType::get(Type selfType, const ASTContext &ctx) {
  auto properties = selfType->getRecursiveProperties();
  assert(properties.isMaterializable() && "non-materializable dynamic self?");
  auto arena = getArena(properties);

  auto &dynamicSelfTypes = ctx.Impl.getArena(arena).DynamicSelfTypes;
  auto known = dynamicSelfTypes.find(selfType);
  if (known != dynamicSelfTypes.end())
    return known->second;

  auto result = new (ctx, arena) DynamicSelfType(selfType, ctx, properties);
  dynamicSelfTypes.insert({selfType, result});
  return result;
}

static void checkFunctionRecursiveProperties(Type Input,
                                             Type Result) {
  // TODO: Would be nice to be able to assert these, but they trip during
  // constraint solving:
  //assert(!Input->getRecursiveProperties().isLValue()
  //       && "function should not take lvalues directly as parameters");
  //assert(Result->getRecursiveProperties().isMaterializable()
  //       && "function return should be materializable");
}

static RecursiveTypeProperties getFunctionRecursiveProperties(Type Input,
                                                              Type Result) {
  checkFunctionRecursiveProperties(Input, Result);

  auto properties = Input->getRecursiveProperties()
                  | Result->getRecursiveProperties();
  properties &= ~RecursiveTypeProperties::IsNotMaterializable;
  return properties;
}

// For now, generic function types cannot be dependent (in fact,
// they erase dependence) or contain type variables, and they're
// always materializable.
static RecursiveTypeProperties
getGenericFunctionRecursiveProperties(Type Input, Type Result) {
  checkFunctionRecursiveProperties(Input, Result);

  static_assert(RecursiveTypeProperties::BitWidth == 10,
                "revisit this if you add new recursive type properties");
  RecursiveTypeProperties properties;
  if (Result->getRecursiveProperties().hasDynamicSelf())
    properties |= RecursiveTypeProperties::HasDynamicSelf;
  return properties;
}

AnyFunctionType *AnyFunctionType::withExtInfo(ExtInfo info) const {
  if (isa<FunctionType>(this))
    return FunctionType::get(getInput(), getResult(), info);
  if (auto *polyFnTy = dyn_cast<PolymorphicFunctionType>(this))
    return PolymorphicFunctionType::get(getInput(), getResult(),
                                        &polyFnTy->getGenericParams(), info);
  if (auto *genFnTy = dyn_cast<GenericFunctionType>(this))
    return GenericFunctionType::get(genFnTy->getGenericSignature(),
                                    getInput(), getResult(), info);

  static_assert(3 - 1 ==
                  static_cast<int>(TypeKind::Last_AnyFunctionType) -
                    static_cast<int>(TypeKind::First_AnyFunctionType),
                "unhandled function type");
  llvm_unreachable("unhandled function type");
}

FunctionType *FunctionType::get(Type Input, Type Result,
                                const ExtInfo &Info) {
  auto properties = getFunctionRecursiveProperties(Input, Result);
  auto arena = getArena(properties);
  uint16_t attrKey = Info.getFuncAttrKey();

  const ASTContext &C = Input->getASTContext();

  FunctionType *&Entry
    = C.Impl.getArena(arena).FunctionTypes[{Input, {Result, attrKey} }];
  if (Entry) return Entry;

  return Entry = new (C, arena) FunctionType(Input, Result,
                                             properties,
                                             Info);
}

// If the input and result types are canonical, then so is the result.
FunctionType::FunctionType(Type input, Type output,
                           RecursiveTypeProperties properties,
                           const ExtInfo &Info)
: AnyFunctionType(TypeKind::Function,
                  (input->isCanonical() && output->isCanonical()) ?
                  &input->getASTContext() : 0,
                  input, output,
                  properties,
                  Info)
{ }


/// FunctionType::get - Return a uniqued function type with the specified
/// input and result.
PolymorphicFunctionType *PolymorphicFunctionType::get(Type input, Type output,
                                                      GenericParamList *params,
                                                      const ExtInfo &Info) {
  auto properties = getFunctionRecursiveProperties(input, output);
  auto arena = getArena(properties);

  const ASTContext &C = input->getASTContext();

  return new (C, arena) PolymorphicFunctionType(input, output, params,
                                                Info, C, properties);
}

PolymorphicFunctionType::PolymorphicFunctionType(Type input, Type output,
                                                 GenericParamList *params,
                                                 const ExtInfo &Info,
                                                 const ASTContext &C,
                                        RecursiveTypeProperties properties)
  : AnyFunctionType(TypeKind::PolymorphicFunction,
                    (input->isCanonical() && output->isCanonical()) ?&C : 0,
                    input, output, properties,
                    Info),
    Params(params)
{
  assert(!input->hasTypeVariable() && !output->hasTypeVariable());
}

void GenericFunctionType::Profile(llvm::FoldingSetNodeID &ID,
                                  GenericSignature *sig,
                                  Type input,
                                  Type result,
                                  const ExtInfo &info) {
  ID.AddPointer(sig);
  ID.AddPointer(input.getPointer());
  ID.AddPointer(result.getPointer());
  ID.AddInteger(info.getFuncAttrKey());
}

GenericFunctionType *
GenericFunctionType::get(GenericSignature *sig,
                         Type input,
                         Type output,
                         const ExtInfo &info) {
  assert(sig && "no generic signature for generic function type?!");
  assert(!input->hasTypeVariable() && !output->hasTypeVariable());

  llvm::FoldingSetNodeID id;
  GenericFunctionType::Profile(id, sig, input, output, info);

  const ASTContext &ctx = input->getASTContext();

  // Do we already have this generic function type?
  void *insertPos;
  if (auto result
        = ctx.Impl.GenericFunctionTypes.FindNodeOrInsertPos(id, insertPos))
    return result;

  // We have to construct this generic function type. Determine whether
  // it's canonical.
  bool isCanonical = sig->isCanonical()
    && input->isCanonical()
    && output->isCanonical();

  // Allocate storage for the object.
  void *mem = ctx.Allocate(sizeof(GenericFunctionType),
                           alignof(GenericFunctionType));

  auto properties = getGenericFunctionRecursiveProperties(input, output);
  auto result = new (mem) GenericFunctionType(sig, input, output, info,
                                              isCanonical ? &ctx : nullptr,
                                              properties);
  ctx.Impl.GenericFunctionTypes.InsertNode(result, insertPos);
  return result;
}

GenericFunctionType::GenericFunctionType(
                       GenericSignature *sig,
                       Type input,
                       Type result,
                       const ExtInfo &info,
                       const ASTContext *ctx,
                       RecursiveTypeProperties properties)
  : AnyFunctionType(TypeKind::GenericFunction, ctx, input, result,
                    properties, info),
    Signature(sig)
{}

GenericTypeParamType *GenericTypeParamType::get(unsigned depth, unsigned index,
                                                const ASTContext &ctx) {
  auto known = ctx.Impl.GenericParamTypes.find({ depth, index });
  if (known != ctx.Impl.GenericParamTypes.end())
    return known->second;

  auto result = new (ctx, AllocationArena::Permanent)
                  GenericTypeParamType(depth, index, ctx);
  ctx.Impl.GenericParamTypes[{depth, index}] = result;
  return result;
}

ArrayRef<GenericTypeParamType *> GenericFunctionType::getGenericParams() const{
  return Signature->getGenericParams();
}

/// Retrieve the requirements of this polymorphic function type.
ArrayRef<Requirement> GenericFunctionType::getRequirements() const {
  return Signature->getRequirements();
}

void SILFunctionType::Profile(llvm::FoldingSetNodeID &id,
                              GenericSignature *genericParams,
                              ExtInfo info,
                              ParameterConvention calleeConvention,
                              ArrayRef<SILParameterInfo> params,
                              SILResultInfo result,
                              Optional<SILResultInfo> errorResult) {
  id.AddPointer(genericParams);
  id.AddInteger(info.getFuncAttrKey());
  id.AddInteger(unsigned(calleeConvention));
  id.AddInteger(params.size());
  for (auto param : params)
    param.profile(id);
  result.profile(id);

  // Just allow the profile length to implicitly distinguish the
  // presence of an error result.
  if (errorResult) errorResult->profile(id);
}

SILFunctionType::SILFunctionType(GenericSignature *genericSig,
                                 ExtInfo ext,
                                 ParameterConvention calleeConvention,
                                 ArrayRef<SILParameterInfo> interfaceParams,
                                 SILResultInfo interfaceResult,
                                 Optional<SILResultInfo> interfaceErrorResult,
                                 const ASTContext &ctx,
                                 RecursiveTypeProperties properties)
  : TypeBase(TypeKind::SILFunction, &ctx, properties),
    GenericSig(genericSig),
    InterfaceResult(interfaceResult) {
  SILFunctionTypeBits.HasErrorResult = interfaceErrorResult.hasValue();
  SILFunctionTypeBits.ExtInfo = ext.Bits;
  NumParameters = interfaceParams.size();
  assert(!isIndirectParameter(calleeConvention));
  SILFunctionTypeBits.CalleeConvention = unsigned(calleeConvention);
  std::uninitialized_copy(interfaceParams.begin(), interfaceParams.end(),
                          getMutableParameters().begin());
  if (interfaceErrorResult)
    getMutableErrorResult() = *interfaceErrorResult;

  // Make sure the interface types are sane.
#ifndef NDEBUG
  if (genericSig) {
    for (auto gparam : genericSig->getGenericParams()) {
      (void)gparam;
      assert(gparam->isCanonical() && "generic signature is not canonicalized");
    }

    for (auto param : getParameters()) {
      (void)param;
      assert(!param.getType().findIf([](Type t) {
        return t->is<ArchetypeType>()
          && !t->castTo<ArchetypeType>()->getSelfProtocol();
      }) && "interface type of generic type should not contain context archetypes");
    }
    assert(!getResult().getType().findIf([](Type t) {
      return t->is<ArchetypeType>();
    }) && "interface type of generic type should not contain context archetypes");
    if (hasErrorResult()) {
      assert(!getErrorResult().getType().findIf([](Type t) {
        return t->is<ArchetypeType>();
      }) && "interface type of generic type should not contain context archetypes");
    }
  }
#endif
}

CanSILBlockStorageType SILBlockStorageType::get(CanType captureType) {
  ASTContext &ctx = captureType->getASTContext();
  auto found = ctx.Impl.SILBlockStorageTypes.find(captureType);
  if (found != ctx.Impl.SILBlockStorageTypes.end())
    return CanSILBlockStorageType(found->second);
  
  void *mem = ctx.Allocate(sizeof(SILBlockStorageType),
                           alignof(SILBlockStorageType));
  
  SILBlockStorageType *storageTy = new (mem) SILBlockStorageType(captureType);
  ctx.Impl.SILBlockStorageTypes.insert({captureType, storageTy});
  return CanSILBlockStorageType(storageTy);
}

CanSILBoxType SILBoxType::get(CanType boxType) {
  ASTContext &ctx = boxType->getASTContext();
  auto found = ctx.Impl.SILBoxTypes.find(boxType);
  if (found != ctx.Impl.SILBoxTypes.end())
    return CanSILBoxType(found->second);
  
  void *mem = ctx.Allocate(sizeof(SILBlockStorageType),
                           alignof(SILBlockStorageType));
  
  auto storageTy = new (mem) SILBoxType(boxType);
  ctx.Impl.SILBoxTypes.insert({boxType, storageTy});
  return CanSILBoxType(storageTy);
}

CanSILFunctionType SILFunctionType::get(GenericSignature *genericSig,
                                    ExtInfo ext, ParameterConvention callee,
                                    ArrayRef<SILParameterInfo> interfaceParams,
                                    SILResultInfo interfaceResult,
                           Optional<SILResultInfo> interfaceErrorResult,
                                    const ASTContext &ctx) {
  llvm::FoldingSetNodeID id;
  SILFunctionType::Profile(id, genericSig, ext, callee,
                           interfaceParams, interfaceResult,
                           interfaceErrorResult);

  // Do we already have this generic function type?
  void *insertPos;
  if (auto result
        = ctx.Impl.SILFunctionTypes.FindNodeOrInsertPos(id, insertPos))
    return CanSILFunctionType(result);

  // All SILFunctionTypes are canonical.

  // Allocate storage for the object.
  size_t bytes = totalSizeToAlloc<SILParameterInfo, SILResultInfo>(
      interfaceParams.size(), interfaceErrorResult ? 1 : 0);
  void *mem = ctx.Allocate(bytes, alignof(SILFunctionType));

  // Right now, generic SIL function types cannot be dependent or contain type
  // variables, and they're always materializable.
  // FIXME: If we ever have first-class polymorphic values, we'll need to
  // revisit this.
  RecursiveTypeProperties properties;
  static_assert(RecursiveTypeProperties::BitWidth == 10,
                "revisit this if you add new recursive type properties");
  if (genericSig) {
    // See getGenericFunctionRecursiveProperties.
    if (interfaceResult.getType()->getRecursiveProperties().hasDynamicSelf())
      properties |= RecursiveTypeProperties::HasDynamicSelf;
  }
  else {
    // Nongeneric SIL functions are dependent if they have dependent argument
    // or return types. They still never contain type variables and are always
    // materializable.
    properties |= interfaceResult.getType()->getRecursiveProperties();
    if (interfaceErrorResult)
      properties |= interfaceErrorResult->getType()->getRecursiveProperties();

    for (auto &param : interfaceParams) {
      properties |= param.getType()->getRecursiveProperties();
    }
  }

  auto fnType =
    new (mem) SILFunctionType(genericSig, ext, callee,
                              interfaceParams, interfaceResult,
                              interfaceErrorResult,
                              ctx, properties);
  ctx.Impl.SILFunctionTypes.InsertNode(fnType, insertPos);
  return CanSILFunctionType(fnType);
}


ArraySliceType *ArraySliceType::get(Type base) {
  auto properties = base->getRecursiveProperties();
  auto arena = getArena(properties);

  const ASTContext &C = base->getASTContext();

  ArraySliceType *&entry = C.Impl.getArena(arena).ArraySliceTypes[base];
  if (entry) return entry;

  return entry = new (C, arena) ArraySliceType(C, base, properties);
}

DictionaryType *DictionaryType::get(Type keyType, Type valueType) {
  auto properties = keyType->getRecursiveProperties() 
                  | valueType->getRecursiveProperties();
  auto arena = getArena(properties);

  const ASTContext &C = keyType->getASTContext();

  DictionaryType *&entry
    = C.Impl.getArena(arena).DictionaryTypes[{keyType, valueType}];
  if (entry) return entry;

  return entry = new (C, arena) DictionaryType(C, keyType, valueType, 
                                               properties);
}

Type OptionalType::get(OptionalTypeKind which, Type valueType) {
  switch (which) {
  // It wouldn't be unreasonable for this method to just ignore
  // OTK_None if we made code more convenient to write.
  case OTK_None: llvm_unreachable("building a non-optional type!");
  case OTK_Optional: return OptionalType::get(valueType);
  case OTK_ImplicitlyUnwrappedOptional: return ImplicitlyUnwrappedOptionalType::get(valueType);
  }
  llvm_unreachable("bad optional type kind");
}

OptionalType *OptionalType::get(Type base) {
  auto properties = base->getRecursiveProperties();
  auto arena = getArena(properties);

  const ASTContext &C = base->getASTContext();

  OptionalType *&entry = C.Impl.getArena(arena).OptionalTypes[base];
  if (entry) return entry;

  return entry = new (C, arena) OptionalType(C, base, properties);
}

ImplicitlyUnwrappedOptionalType *ImplicitlyUnwrappedOptionalType::get(Type base) {
  auto properties = base->getRecursiveProperties();
  auto arena = getArena(properties);

  const ASTContext &C = base->getASTContext();

  auto *&entry = C.Impl.getArena(arena).ImplicitlyUnwrappedOptionalTypes[base];
  if (entry) return entry;

  return entry = new (C, arena) ImplicitlyUnwrappedOptionalType(C, base, properties);
}

ProtocolType *ProtocolType::get(ProtocolDecl *D, const ASTContext &C) {
  if (auto declaredTy = D->getDeclaredType())
    return declaredTy->castTo<ProtocolType>();

  auto protoTy = new (C, AllocationArena::Permanent) ProtocolType(D, C);
  D->setDeclaredType(protoTy);
  return protoTy;
}

ProtocolType::ProtocolType(ProtocolDecl *TheDecl, const ASTContext &Ctx)
  : NominalType(TypeKind::Protocol, &Ctx, TheDecl, /*Parent=*/Type(),
                RecursiveTypeProperties()) { }

LValueType *LValueType::get(Type objectTy) {
  assert(!objectTy->is<ErrorType>() &&
         "cannot have ErrorType wrapped inside LValueType");
  assert(!objectTy->is<LValueType>() && !objectTy->is<InOutType>() &&
         "cannot have 'inout' or @lvalue wrapped inside an @lvalue");

  auto properties = objectTy->getRecursiveProperties()
                    | RecursiveTypeProperties::IsLValue;
  auto arena = getArena(properties);

  auto &C = objectTy->getASTContext();
  auto &entry = C.Impl.getArena(arena).LValueTypes[objectTy];
  if (entry)
    return entry;

  const ASTContext *canonicalContext = objectTy->isCanonical() ? &C : nullptr;
  return entry = new (C, arena) LValueType(objectTy, canonicalContext,
                                           properties);
}

InOutType *InOutType::get(Type objectTy) {
  assert(!objectTy->is<ErrorType>() &&
         "cannot have ErrorType wrapped inside InOutType");
  assert(!objectTy->is<LValueType>() && !objectTy->is<InOutType>() &&
         "cannot have 'inout' or @lvalue wrapped inside an 'inout'");

  auto properties = objectTy->getRecursiveProperties() |
                     RecursiveTypeProperties::HasInOut;

  properties &= ~RecursiveTypeProperties::IsLValue;
  auto arena = getArena(properties);

  auto &C = objectTy->getASTContext();
  auto &entry = C.Impl.getArena(arena).InOutTypes[objectTy];
  if (entry)
    return entry;

  const ASTContext *canonicalContext = objectTy->isCanonical() ? &C : nullptr;
  return entry = new (C, arena) InOutType(objectTy, canonicalContext,
                                          properties);
}

/// Return a uniqued substituted type.
SubstitutedType *SubstitutedType::get(Type Original, Type Replacement,
                                      const ASTContext &C) {
  auto properties = Replacement->getRecursiveProperties();
  auto arena = getArena(properties);

  SubstitutedType *&Known
    = C.Impl.getArena(arena).SubstitutedTypes[{Original, Replacement}];
  if (!Known) {
    Known = new (C, arena) SubstitutedType(Original, Replacement,
                                           properties);
  }
  return Known;
}

DependentMemberType *DependentMemberType::get(Type base, Identifier name,
                                              const ASTContext &ctx) {
  auto properties = base->getRecursiveProperties();
  properties |= RecursiveTypeProperties::HasTypeParameter;
  auto arena = getArena(properties);

  llvm::PointerUnion<Identifier, AssociatedTypeDecl *> stored(name);
  auto *&known = ctx.Impl.getArena(arena).DependentMemberTypes[
                                            {base, stored.getOpaqueValue()}];
  if (!known) {
    const ASTContext *canonicalCtx = base->isCanonical() ? &ctx : nullptr;
    known = new (ctx, arena) DependentMemberType(base, name, canonicalCtx,
                                                 properties);
  }
  return known;
}

DependentMemberType *DependentMemberType::get(Type base,
                                              AssociatedTypeDecl *assocType,
                                              const ASTContext &ctx) {
  auto properties = base->getRecursiveProperties();
  properties |= RecursiveTypeProperties::HasTypeParameter;
  auto arena = getArena(properties);

  llvm::PointerUnion<Identifier, AssociatedTypeDecl *> stored(assocType);
  auto *&known = ctx.Impl.getArena(arena).DependentMemberTypes[
                                            {base, stored.getOpaqueValue()}];
  if (!known) {
    const ASTContext *canonicalCtx = base->isCanonical() ? &ctx : nullptr;
    known = new (ctx, arena) DependentMemberType(base, assocType, canonicalCtx,
                                                 properties);
  }
  return known;
}

CanArchetypeType ArchetypeType::getOpened(Type existential,
                                        Optional<UUID> knownID) {
  auto &ctx = existential->getASTContext();
  auto &openedExistentialArchetypes = ctx.Impl.OpenedExistentialArchetypes;
  // If we know the ID already...
  if (knownID) {
    // ... and we already have an archetype for that ID, return it.
    auto found = openedExistentialArchetypes.find(*knownID);
    
    if (found != openedExistentialArchetypes.end()) {
      auto result = found->second;
      assert(result->getOpenedExistentialType()->isEqual(existential) &&
             "Retrieved the wrong opened existential type?");
      return CanArchetypeType(result);
    }
  } else {
    // Create a new ID.
    knownID = UUID::fromTime();
  }

  auto arena = AllocationArena::Permanent;
  llvm::SmallVector<ProtocolDecl *, 4> conformsTo;
  assert(existential->isExistentialType());
  existential->getAnyExistentialTypeProtocols(conformsTo);

  // Tail-allocate space for the UUID.
  void *archetypeBuf = ctx.Allocate(totalSizeToAlloc<UUID>(1),
                                    alignof(ArchetypeType), arena);
  
  auto result = ::new (archetypeBuf) ArchetypeType(ctx, existential,
                                       ctx.AllocateCopy(conformsTo),
                                       existential->getSuperclass(nullptr));
  result->setOpenedExistentialID(*knownID);
  openedExistentialArchetypes[*knownID] = result;

  return CanArchetypeType(result);
}

CanType ArchetypeType::getAnyOpened(Type existential) {
  if (auto metatypeTy = existential->getAs<ExistentialMetatypeType>()) {
    auto instanceTy = metatypeTy->getInstanceType();
    return CanMetatypeType::get(ArchetypeType::getAnyOpened(instanceTy));
  }
  assert(existential->isExistentialType());
  return ArchetypeType::getOpened(existential);
}

void *ExprHandle::operator new(size_t Bytes, ASTContext &C,
                            unsigned Alignment) {
  return C.Allocate(Bytes, Alignment);
}

ExprHandle *ExprHandle::get(ASTContext &Context, Expr *E) {
  return new (Context) ExprHandle(E);
}

void TypeLoc::setInvalidType(ASTContext &C) {
  TAndValidBit.setPointerAndInt(ErrorType::get(C), true);
}

namespace {
class raw_capturing_ostream : public raw_ostream {
  std::string Message;
  uint64_t Pos;
  CapturingTypeCheckerDebugConsumer &Listener;

public:
  raw_capturing_ostream(CapturingTypeCheckerDebugConsumer &Listener)
      : Listener(Listener) {}

  ~raw_capturing_ostream() {
    flush();
  }

  void write_impl(const char *Ptr, size_t Size) override {
    Message.append(Ptr, Size);
    Pos += Size;

    // Check if we have at least one complete line.
    size_t LastNewline = StringRef(Message).rfind('\n');
    if (LastNewline == StringRef::npos)
      return;
    Listener.handleMessage(StringRef(Message.data(), LastNewline + 1));
    Message.erase(0, LastNewline + 1);
  }

  uint64_t current_pos() const override {
    return Pos;
  }
};
} // unnamed namespace

TypeCheckerDebugConsumer::~TypeCheckerDebugConsumer() { }

CapturingTypeCheckerDebugConsumer::CapturingTypeCheckerDebugConsumer()
    : Log(new raw_capturing_ostream(*this)) {
  Log->SetUnbuffered();
}

CapturingTypeCheckerDebugConsumer::~CapturingTypeCheckerDebugConsumer() {
  delete Log;
}

void GenericSignature::Profile(llvm::FoldingSetNodeID &ID,
                               ArrayRef<GenericTypeParamType *> genericParams,
                               ArrayRef<Requirement> requirements) {
  for (auto p : genericParams)
    ID.AddPointer(p);

  for (auto &reqt : requirements) {
    ID.AddPointer(reqt.getFirstType().getPointer());
    if (reqt.getKind() != RequirementKind::WitnessMarker)
      ID.AddPointer(reqt.getSecondType().getPointer());
    ID.AddInteger(unsigned(reqt.getKind()));
  }
}

GenericSignature *GenericSignature::get(ArrayRef<GenericTypeParamType *> params,
                                        ArrayRef<Requirement> requirements,
                                        bool isKnownCanonical) {
  if (params.empty() && requirements.empty())
    return nullptr;

  // Check for an existing generic signature.
  llvm::FoldingSetNodeID ID;
  GenericSignature::Profile(ID, params, requirements);

  auto &ctx = getASTContext(params, requirements);
  void *insertPos;
  if (auto *sig = ctx.Impl.GenericSignatures.FindNodeOrInsertPos(ID,
                                                                 insertPos)) {
    if (isKnownCanonical)
      sig->CanonicalSignatureOrASTContext = &ctx;

    return sig;
  }

  // Allocate and construct the new signature.
  size_t bytes = totalSizeToAlloc<GenericTypeParamType *, Requirement>(
      params.size(), requirements.size());
  void *mem = ctx.Allocate(bytes, alignof(GenericSignature));
  auto newSig = new (mem) GenericSignature(params, requirements,
                                           isKnownCanonical);
  ctx.Impl.GenericSignatures.InsertNode(newSig, insertPos);
  return newSig;
}

void DeclName::CompoundDeclName::Profile(llvm::FoldingSetNodeID &id,
                                         Identifier baseName,
                                         ArrayRef<Identifier> argumentNames) {
  id.AddPointer(baseName.get());
  id.AddInteger(argumentNames.size());
  for (auto arg : argumentNames)
    id.AddPointer(arg.get());
}

void DeclName::initialize(ASTContext &C, Identifier baseName,
                          ArrayRef<Identifier> argumentNames) {
  if (argumentNames.size() == 0) {
    SimpleOrCompound = IdentifierAndCompound(baseName, true);
    return;
  }

  llvm::FoldingSetNodeID id;
  CompoundDeclName::Profile(id, baseName, argumentNames);

  void *insert = nullptr;
  if (CompoundDeclName *compoundName
        = C.Impl.CompoundNames.FindNodeOrInsertPos(id, insert)) {
    SimpleOrCompound = compoundName;
    return;
  }

  size_t size =
      CompoundDeclName::totalSizeToAlloc<Identifier>(argumentNames.size());
  auto buf = C.Allocate(size, alignof(CompoundDeclName));
  auto compoundName = new (buf) CompoundDeclName(baseName,argumentNames.size());
  std::uninitialized_copy(argumentNames.begin(), argumentNames.end(),
                          compoundName->getArgumentNames().begin());
  SimpleOrCompound = compoundName;
  C.Impl.CompoundNames.InsertNode(compoundName, insert);
}

/// Build a compound value name given a base name and a set of argument names
/// extracted from a parameter list.
DeclName::DeclName(ASTContext &C, Identifier baseName,
                   ParameterList *paramList) {
  SmallVector<Identifier, 4> names;
  
  for (auto P : *paramList)
    names.push_back(P->getArgumentName());
  initialize(C, baseName, names);
}

Optional<Type>
ASTContext::getBridgedToObjC(const DeclContext *dc, Type type,
                             LazyResolver *resolver) const {
  if (type->isBridgeableObjectType())
    return type;

  // Whitelist certain types even if Foundation is not imported, to ensure
  // that casts from AnyObject to one of these types are not optimized away.
  bool knownBridgedToObjC = false;
  if (auto ntd = type->getAnyNominal()) {
    knownBridgedToObjC = (ntd == getBoolDecl() ||
                          ntd == getIntDecl() ||
                          ntd == getUIntDecl() ||
                          ntd == getFloatDecl() ||
                          ntd == getDoubleDecl() ||
                          ntd == getArrayDecl() ||
                          ntd == getDictionaryDecl() ||
                          ntd == getSetDecl() ||
                          ntd == getStringDecl());
  }

  // If the type is generic, check whether its generic arguments are also
  // bridged to Objective-C.
  if (auto bgt = type->getAs<BoundGenericType>()) {
    for (auto arg : bgt->getGenericArgs()) {
      if (arg->hasTypeVariable())
        continue;

      if (!getBridgedToObjC(dc, arg, resolver))
        return None;
    }
  }

  if (auto metaTy = type->getAs<MetatypeType>())
    if (metaTy->getInstanceType()->mayHaveSuperclass())
      return type;

  if (auto existentialMetaTy = type->getAs<ExistentialMetatypeType>())
    if (existentialMetaTy->getInstanceType()->isObjCExistentialType())
      return type;

  // Retrieve the _BridgedToObjectiveC protocol.
  auto bridgedProto = getProtocol(KnownProtocolKind::ObjectiveCBridgeable);
  if (!bridgedProto)
    return None;

  // Check whether the type conforms to _BridgedToObjectiveC.
  auto conformance
    = dc->getParentModule()->lookupConformance(type, bridgedProto, resolver);

  switch (conformance.getInt()) {
  case ConformanceKind::Conforms:
    // The type conforms, and we know the conformance, so we can look up the
    // bridged type below.
    break;
  case ConformanceKind::UncheckedConforms:
    // The type conforms, but we don't have a conformance yet. Return
    // Optional(nullptr) to signal this.
    return Type();
  case ConformanceKind::DoesNotConform:
    // If we haven't imported Foundation but this is a whitelisted type,
    // behave as above.
    if (knownBridgedToObjC)
      return Type();
    return None;
  }

  // Find the type we bridge to.
  return ProtocolConformance::getTypeWitnessByName(type,
                                               conformance.getPointer(),
                                               getIdentifier("_ObjectiveCType"),
                                               resolver);
}

std::pair<ArchetypeBuilder *, ArchetypeBuilder::PotentialArchetype *>
ASTContext::getLazyArchetype(const ArchetypeType *archetype) {
  auto known = Impl.LazyArchetypes.find(archetype);
  assert(known != Impl.LazyArchetypes.end());
  return known->second;
}

void ASTContext::registerLazyArchetype(
       const ArchetypeType *archetype,
       ArchetypeBuilder &builder,
       ArchetypeBuilder::PotentialArchetype *potentialArchetype) {
  assert(Impl.LazyArchetypes.count(archetype) == 0);
  Impl.LazyArchetypes[archetype] = { &builder, potentialArchetype };
}

void ASTContext::unregisterLazyArchetype(const ArchetypeType *archetype) {
  auto known = Impl.LazyArchetypes.find(archetype);
  assert(known != Impl.LazyArchetypes.end());
  Impl.LazyArchetypes.erase(known);
}

const InheritedNameSet *ASTContext::getAllPropertyNames(ClassDecl *classDecl,
                                                        bool forInstance) {
  // If this class was defined in Objective-C, perform the lookup based on
  // the Objective-C class.
  if (auto objcClass = dyn_cast_or_null<clang::ObjCInterfaceDecl>(
                         classDecl->getClangDecl())) {
    return getAllPropertyNames(
             const_cast<clang::ObjCInterfaceDecl *>(objcClass),
             forInstance);
  }

  // If we already have this information, return it.
  auto known = Impl.AllProperties.find({classDecl, forInstance});
  if (known != Impl.AllProperties.end()) return known->second.get();

  // Otherwise, get information from our superclass first.
  if (auto resolver = getLazyResolver())
    resolver->resolveSuperclass(classDecl);

  const InheritedNameSet *parentSet = nullptr;
  if (auto superclass = classDecl->getSuperclass()) {
    if (auto superclassDecl = superclass->getClassOrBoundGenericClass()) {
      parentSet = getAllPropertyNames(superclassDecl, forInstance);
    }
  }

  // Create the set of properties.
  known = Impl.AllProperties.insert(
            { std::pair<const ClassDecl *, char>(classDecl, forInstance),
              llvm::make_unique<InheritedNameSet>(parentSet) }).first;

  // Local function to add properties from the given set.
  auto addProperties = [&](DeclRange members) {
    for (auto member : members) {
      auto var = dyn_cast<VarDecl>(member);
      if (!var || var->getName().empty()) continue;
      if (var->isInstanceMember() != forInstance) continue;

      known->second->add(var->getName().str());
    }
  };

  // Collect property names from the class.
  addProperties(classDecl->getMembers());

  // Collect property names from all extensions in the same module as the class.
  auto module = classDecl->getParentModule();
  for (auto ext : classDecl->getExtensions()) {
    if (ext->getParentModule() != module) continue;
    addProperties(ext->getMembers());
  }

  return known->second.get();
}

const InheritedNameSet *ASTContext::getAllPropertyNames(
                          clang::ObjCInterfaceDecl *classDecl,
                          bool forInstance) {
  classDecl = classDecl->getCanonicalDecl();

  // If we already have this information, return it.
  auto known = Impl.AllPropertiesObjC.find({classDecl, forInstance});
  if (known != Impl.AllPropertiesObjC.end()) return known->second.get();

  // Otherwise, get information from our superclass first.
  const InheritedNameSet *parentSet = nullptr;
  if (auto superclassDecl = classDecl->getSuperClass()) {
    parentSet = getAllPropertyNames(superclassDecl, forInstance);
  }

  // Create the set of properties.
  known = Impl.AllPropertiesObjC.insert(
            { std::pair<const clang::ObjCInterfaceDecl *, char>(classDecl,
                                                                forInstance),
              llvm::make_unique<InheritedNameSet>(parentSet) }).first;

  // Local function to add properties from the given set.
  auto addProperties = [&](clang::DeclContext::decl_range members) {
    for (auto member : members) {
      // Add Objective-C property names.
      if (auto property = dyn_cast<clang::ObjCPropertyDecl>(member)) {
        if (forInstance)
          known->second->add(property->getName());
        continue;
      }

      // Add no-parameter, non-void method names.
      if (auto method = dyn_cast<clang::ObjCMethodDecl>(member)) {
        if (method->getSelector().isUnarySelector() &&
            !method->getReturnType()->isVoidType() &&
            !method->hasRelatedResultType() &&
            method->isInstanceMethod() == forInstance) {
          known->second->add(method->getSelector().getNameForSlot(0));
          continue;
        }
      }
    }
  };

  // Dig out the class definition.
  auto classDef = classDecl->getDefinition();
  if (!classDef) return known->second.get();

  // Collect property names from the class definition.
  addProperties(classDef->decls());

  // Dig out the module that owns the class definition.
  auto module = classDef->getImportedOwningModule();
  if (module) module = module->getTopLevelModule();

  // Collect property names from all categories and extensions in the same
  // module as the class.
  for (auto category : classDef->known_categories()) {
    auto categoryModule = category->getImportedOwningModule();
    if (categoryModule) categoryModule = categoryModule->getTopLevelModule();
    if (module != categoryModule) continue;

    addProperties(category->decls());
  }

  return known->second.get();
}<|MERGE_RESOLUTION|>--- conflicted
+++ resolved
@@ -2320,14 +2320,9 @@
   // If we're omitting needless words and the name won't conflict with
   // something in the standard library, strip the prefix off the Swift
   // name.
-<<<<<<< HEAD
-  //if (LangOpts.OmitNeedlessWords && !nameConflictsWithStandardLibrary(kind))
-    //return objcName.substr(2);
-=======
   if (LangOpts.OmitNeedlessWords && LangOpts.StripNSPrefix &&
       !nameConflictsWithStandardLibrary(kind))
     return objcName.substr(2);
->>>>>>> 5869d049
 
   return objcName;
 }
