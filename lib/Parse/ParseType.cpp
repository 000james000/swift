--- conflicted
+++ resolved
@@ -616,19 +616,14 @@
 ///   type-identifier:
 ///     identifier generic-args? ('.' identifier generic-args?)*
 ///
-<<<<<<< HEAD
 // SWIFT_ENABLE_TENSORFLOW: Added `isParsingQualifiedDeclName` flag.
-Parser::TypeResult
-Parser::parseTypeIdentifier(bool isParsingQualifiedDeclName) {
+ParsedSyntaxResult<ParsedTypeSyntax> Parser::parseTypeIdentifier(bool isParsingQualifiedDeclName) {
   if (isParsingQualifiedDeclName && !canParseTypeQualifierForDeclName())
     return makeParsedError<ParsedTypeSyntax>();
 
   // SWIFT_ENABLE_TENSORFLOW: Condition body intentionally not indented, to
   // reduce merge conflicts.
   if (!isParsingQualifiedDeclName || Tok.isNotAnyOperator()) {
-=======
-ParsedSyntaxResult<ParsedTypeSyntax> Parser::parseTypeIdentifier() {
->>>>>>> 14477a76
   if (Tok.isNot(tok::identifier) && Tok.isNot(tok::kw_Self)) {
     // is this the 'Any' type
     if (Tok.is(tok::kw_Any))
