--- conflicted
+++ resolved
@@ -469,12 +469,7 @@
   using SILInstDifferentiabilityWitnessFunctionLayout = BCRecordLayout<
     SIL_INST_DIFFERENTIABILITY_WITNESS_FUNCTION,
     DeclIDField,             // Original function name
-<<<<<<< HEAD
-    BCFixed<2>,              // Differentiability kind (normal or linear)
-    BCFixed<2>,              // Derivative kind (JVP or VJP)
-=======
     BCFixed<2>,              // Witness kind (JVP or VJP or transpose)
->>>>>>> 5c03b64e
     GenericSignatureIDField, // Witness generic signature
     BCVBR<8>,                // Number of parameter indices
     BCVBR<8>,                // Number of result indices
