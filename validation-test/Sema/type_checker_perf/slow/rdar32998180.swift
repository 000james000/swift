--- conflicted
+++ resolved
@@ -2,13 +2,8 @@
 // REQUIRES: tools-release,no_asserts
 
 func rdar32998180(value: UInt16) -> UInt16 {
-<<<<<<< HEAD
-  var result = (((value >> 1) ^ (value >> 1) ^ (value >> 1) ^ (value >> 1)) & 1) << 1
-  // expected-error@-1 {{expression was too complex to be solved in reasonable time; consider breaking up the expression into distinct sub-expressions}}
-=======
   var result = ((((value >> 1) ^ (value >> 1) ^ (value >> 1) ^ (value >> 1)) & 1) << 1)
   | (((((value >> 1) ^ (value >> 1) ^ (value >> 1) ^ (value >> 1)) & 1) << 1) << 1)
   // expected-error@-1 {{reasonable time}}
->>>>>>> 436b8610
   return result
 }